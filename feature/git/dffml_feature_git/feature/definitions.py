import sys

from dffml.df.base import Definition

definitions = [
    Definition(name="quarter_start_date", primitive="int"),
    Definition(name="quarter", primitive="int"),
    Definition(name="URL", primitive="string"),
    Definition(name="valid_git_repository_URL", primitive="boolean"),
    Definition(name="git_branch", primitive="str"),
    Definition(name="git_repository", primitive="Dict[str, str]", lock=True),
    Definition(
        name="git_repository_checked_out",
        primitive="Dict[str, str]",
<<<<<<< HEAD
        lock=True
    ),
    Definition(
        name="git_commit",
        primitive="string"
    ),
    Definition(
        name="date",
        primitive="string"
    ),
    Definition(
        name="no_git_branch_given",
        primitive="boolean"
    ),
    Definition(
        name="date_pair",
        primitive="List[date]"
    ),
    Definition(
        name="author_line_count",
        primitive="Dict[str, int]"
    ),
    Definition(
        name="work_spread",
        primitive="int"
    ),
    Definition(
        name="release_within_period",
        primitive="bool"
    ),
    Definition(
        name="lines_by_language_count",
        primitive="Dict[str, Dict[str, int]]"
    ),
    Definition(
        name="language_to_comment_ratio",
        primitive="int"
    ),
    Definition(
        name="commit_count",
        primitive="int"
    ),
    Definition(
        name="author_count",
        primitive="int"
    ),
    Definition(
        name="date_generator_spec",
        primitive="Dict[str, Any]"
    ),
    Definition(
        name="bandit_output",
        primitive="Dict[str, Any]"
    ),
=======
        lock=True,
    ),
    Definition(name="git_commit", primitive="string"),
    Definition(name="date", primitive="string"),
    Definition(name="no_git_branch_given", primitive="boolean"),
    Definition(name="date_pair", primitive="List[date]"),
    Definition(name="author_line_count", primitive="Dict[str, int]"),
    Definition(name="work_spread", primitive="int"),
    Definition(name="release_within_period", primitive="bool"),
    Definition(
        name="lines_by_language_count", primitive="Dict[str, Dict[str, int]]"
    ),
    Definition(name="language_to_comment_ratio", primitive="int"),
    Definition(name="commit_count", primitive="int"),
    Definition(name="author_count", primitive="int"),
    Definition(name="date_generator_spec", primitive="Dict[str, Any]"),
>>>>>>> eb9b6002
]

for definition in definitions:
    setattr(sys.modules[__name__], definition.name, definition)<|MERGE_RESOLUTION|>--- conflicted
+++ resolved
@@ -12,7 +12,6 @@
     Definition(
         name="git_repository_checked_out",
         primitive="Dict[str, str]",
-<<<<<<< HEAD
         lock=True
     ),
     Definition(
@@ -63,13 +62,6 @@
         name="date_generator_spec",
         primitive="Dict[str, Any]"
     ),
-    Definition(
-        name="bandit_output",
-        primitive="Dict[str, Any]"
-    ),
-=======
-        lock=True,
-    ),
     Definition(name="git_commit", primitive="string"),
     Definition(name="date", primitive="string"),
     Definition(name="no_git_branch_given", primitive="boolean"),
@@ -84,7 +76,6 @@
     Definition(name="commit_count", primitive="int"),
     Definition(name="author_count", primitive="int"),
     Definition(name="date_generator_spec", primitive="Dict[str, Any]"),
->>>>>>> eb9b6002
 ]
 
 for definition in definitions:
