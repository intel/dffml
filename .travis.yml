language: python
dist: xenial
python:
- '3.7'
addons:
  apt:
    packages:
    - git
    - subversion
    - cloc
services:
- docker
env:
  global:
  - LOGGING=debug
  - secure: "HFt5s9J80XaUoIxfXRTd7ysJRQXX6We38XZ8z6ex01OqAGix027obDmarWzoi917o7IOtsLybn2gX+4oYvlENv45n52FoX/A1dmfA/JNfixZ5zEu+KsCnT3xynUgIvkxmiTUTm+BjpS1uvFBYSOLMyy2g3PArQ6te5Mgxxnks1rogNdhJlB0mp1J1zif8jL5wdjg0i6mSNsNKwPt/h1NnBC6spwhqSySFxUUNpRJjgwwtGalC2/MogA/fkOGmbG+ihu/5MR7rq9p91EyUtfqhFB1deKn7fkMWcvbOQ1aPjnZB16nPp5L8rjnmUgKRu1WXS6kaNP0ZMz62sjzJmVUTpdTdCAabRf4EAcK3WXGxYl2sqnp8U5S1UhkFlWSvAOESF8BAMenunYnV6GufT0k/JOulTPeVrw6EBlKHBGVkeUiNQxOVek4k38jvZrOM8FbfrYtNCGoqTD7IPEV2Ipib03oee1g5zlUoZMFKbpZMnmd85R1XaOC86bxh7obIHUxGUs5kvnUFpCOcQf8rdF4N+QRKoo9XBC2sulvUCbTrl4N+OyZEEvbnvHNpPBW+nwyXyM+liRaxArvfQFznrUswSiGCj+hm6vvnSwy0y0GnfmwUNz4pTPK1Nu/dOfqh9BmPWd63yb33Y2fI62pHgTZ2cZ5h6zIgWTWYtv9C2RtdYU="
  matrix:
  - PLUGIN=.
  - PLUGIN=model/tensorflow
  - PLUGIN=model/scratch
  - PLUGIN=model/scikit
  - PLUGIN=feature/git
  - PLUGIN=feature/auth
<<<<<<< HEAD
  - PLUGIN=source/hdfs
=======
  - PLUGIN=service/http
>>>>>>> 2864a111
  - CHANGELOG=1
  - WHITESPACE=1
  - STYLE=1
cache:
  directories:
    - /home/travis/.cache/
    - /home/travis/.local/
before_install:
- mkdir -p /home/travis/.cache/
- mkdir -p /home/travis/.local/bin/
- pip install coverage codecov sphinx sphinxcontrib-asyncio black
- curl -sSL https://github.com/XAMPPRocky/tokei/releases/download/v9.1.1/tokei-v9.1.1-x86_64-unknown-linux-gnu.tar.gz | tar xvz -C "$HOME/.local/bin/"
script:
- ./.ci/run.sh
after_success:
- |
  if [ "x$PLUGIN" = "x." ]; then
      codecov
  fi<|MERGE_RESOLUTION|>--- conflicted
+++ resolved
@@ -21,11 +21,8 @@
   - PLUGIN=model/scikit
   - PLUGIN=feature/git
   - PLUGIN=feature/auth
-<<<<<<< HEAD
   - PLUGIN=source/hdfs
-=======
   - PLUGIN=service/http
->>>>>>> 2864a111
   - CHANGELOG=1
   - WHITESPACE=1
   - STYLE=1
