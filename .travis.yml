language: python
dist: xenial
python:
- '3.7'
addons:
  apt:
    packages:
    - git
    - subversion
    - cloc
<<<<<<< HEAD
=======
    - openssl
>>>>>>> 6d8f8e9a
services:
- docker
env:
  global:
  - LOGGING=debug
  - secure: "HFt5s9J80XaUoIxfXRTd7ysJRQXX6We38XZ8z6ex01OqAGix027obDmarWzoi917o7IOtsLybn2gX+4oYvlENv45n52FoX/A1dmfA/JNfixZ5zEu+KsCnT3xynUgIvkxmiTUTm+BjpS1uvFBYSOLMyy2g3PArQ6te5Mgxxnks1rogNdhJlB0mp1J1zif8jL5wdjg0i6mSNsNKwPt/h1NnBC6spwhqSySFxUUNpRJjgwwtGalC2/MogA/fkOGmbG+ihu/5MR7rq9p91EyUtfqhFB1deKn7fkMWcvbOQ1aPjnZB16nPp5L8rjnmUgKRu1WXS6kaNP0ZMz62sjzJmVUTpdTdCAabRf4EAcK3WXGxYl2sqnp8U5S1UhkFlWSvAOESF8BAMenunYnV6GufT0k/JOulTPeVrw6EBlKHBGVkeUiNQxOVek4k38jvZrOM8FbfrYtNCGoqTD7IPEV2Ipib03oee1g5zlUoZMFKbpZMnmd85R1XaOC86bxh7obIHUxGUs5kvnUFpCOcQf8rdF4N+QRKoo9XBC2sulvUCbTrl4N+OyZEEvbnvHNpPBW+nwyXyM+liRaxArvfQFznrUswSiGCj+hm6vvnSwy0y0GnfmwUNz4pTPK1Nu/dOfqh9BmPWd63yb33Y2fI62pHgTZ2cZ5h6zIgWTWYtv9C2RtdYU="
  matrix:
  - PLUGIN=.
  - PLUGIN=examples/shouldi
  - PLUGIN=model/tensorflow
  - PLUGIN=model/scratch
  - PLUGIN=model/scikit
  - PLUGIN=source/mysql
  - PLUGIN=feature/git
  - PLUGIN=feature/auth
  - PLUGIN=source/hdfs
  - PLUGIN=service/http
  - CHANGELOG=1
  - WHITESPACE=1
  - STYLE=1
cache:
  directories:
    - /home/travis/.cache/
    - /home/travis/.local/
before_install:
- docker pull mariadb:10
- mkdir -p /home/travis/.cache/
- mkdir -p /home/travis/.local/bin/
- pip install coverage codecov sphinx sphinxcontrib-asyncio black sphinx_rtd_theme
- curl -sSL https://github.com/XAMPPRocky/tokei/releases/download/v9.1.1/tokei-v9.1.1-x86_64-unknown-linux-gnu.tar.gz | tar xvz -C "$HOME/.local/bin/"
script:
- ./.ci/run.sh
after_success:
- |
  if [ "x$PLUGIN" = "x." ]; then
      codecov
  fi<|MERGE_RESOLUTION|>--- conflicted
+++ resolved
@@ -8,10 +8,7 @@
     - git
     - subversion
     - cloc
-<<<<<<< HEAD
-=======
     - openssl
->>>>>>> 6d8f8e9a
 services:
 - docker
 env:
