import pathlib
import hashlib
import contextlib
from typing import List

from ..base import BaseConfig
from ..df.base import BaseOrchestrator, OperationImplementation
from ..df.types import DataFlow, Stage, Operation, Input, InputFlow
from ..df.memory import (
    MemoryOrchestrator,
    MemoryInputSet,
    MemoryInputSetConfig,
    StringInputSetContext,
)
from ..configloader.configloader import BaseConfigLoader
from ..configloader.json import JSONConfigLoader
from ..source.source import SubsetSources, Sources
from ..source.json import JSONSource
from ..source.file import FileSourceConfig
from ..util.data import merge, split_dot_seperated, traverse_set
from ..util.entrypoint import load
from ..util.cli.cmd import CMD, CMDOutputOverride
from ..util.cli.cmds import (
    SourcesCMD,
    KeysCMD,
    KeysCMDConfig,
)
from ..util.cli.parser import ParseInputsAction
from ..base import config, field


@config
class MergeConfig:
    dataflows: List[pathlib.Path] = field("DataFlows to merge")
    configloader: BaseConfigLoader = field(
        "ConfigLoader to use for exporting", default=JSONConfigLoader,
    )
    not_linked: bool = field(
        "Do not export dataflows as linked", default=False,
    )


class Merge(CMD):

    CONFIG = MergeConfig

    async def run(self):
        # The merged dataflow
        merged: Dict[str, Any] = {}
        # For entering ConfigLoader contexts
        async with contextlib.AsyncExitStack() as exit_stack:
            # Load config loaders we'll need as we see their file types
            parsers: Dict[str, BaseConfigLoader] = {}
            for path in self.dataflows:
                _, exported = await BaseConfigLoader.load_file(
                    parsers, exit_stack, path
                )
                merge(merged, exported, list_append=True)
        # Export the dataflow
        dataflow = DataFlow._fromdict(**merged)
        async with self.configloader(BaseConfig()) as configloader:
            async with configloader() as loader:
                exported = dataflow.export(linked=not self.not_linked)
                print((await loader.dumpb(exported)).decode())


@config
class CreateConfig:
    operations: List[str] = field("Operations to create a dataflow for",)
    configloader: BaseConfigLoader = field(
        "ConfigLoader to use", default=JSONConfigLoader,
    )
    not_linked: bool = field(
        "Do not export dataflows as linked", default=False,
    )
    seed: List[str] = field(
        "Inputs to be added to every context",
        action=ParseInputsAction,
        default_factory=lambda: [],
    )
    flow: List[str] = field(
        "Flow of inputs", action=ParseInputsAction, default_factory=lambda: [],
    )
    config: List[str] = field(
        "configs", action=ParseInputsAction, default_factory=lambda: [],
    )


class Create(CMD):

    CONFIG = CreateConfig

    async def run(self):
        operations = []
        for load_operation in self.operations:
            if ":" in load_operation:
                operations.extend(
                    map(
                        OperationImplementation._imp,
                        load(load_operation, relative=True),
                    )
                )
            else:
                operations += [Operation.load(load_operation)]
        async with self.configloader(BaseConfig()) as configloader:
            async with configloader() as loader:
                dataflow = DataFlow.auto(*operations)
<<<<<<< HEAD
=======
                self.seed = [
                    Input(value=val, definition=dataflow.definitions[def_name])
                    for val, def_name in self.seed
                ]
                dataflow.seed.extend(self.seed)

                # flow argument key is of the form opname.inputs/conditions.keyname
                for v, k in self.flow:
                    *opname, val_type, key = split_dot_seperated(k)
                    opname = ".".join(opname)
                    if val_type == "inputs":
                        dataflow.flow[opname].inputs[key] = v
                    else:
                        dataflow.flow[opname].conditions = v
                for v, k in self.config:
                    traverse_set(dataflow.configs, k, value=v)
>>>>>>> 8027cf1d
                exported = dataflow.export(linked=not self.not_linked)
                if self.seed:
                    if not "seed" in exported:
                        exported["seed"] = []
                    exported["seed"].extend(
                        [
                            {"value": val, "definition": def_name}
                            for val, def_name in self.seed
                        ]
                    )
                print((await loader.dumpb(exported)).decode())


@config
class RunCMDConfig:
    dataflow: str = field(
        "File containing exported DataFlow", required=True,
    )
    configloader: BaseConfigLoader = field(
        "ConfigLoader to use for importing DataFlow", default=None,
    )
    sources: Sources = field(
        "Sources for loading and saving",
        default_factory=lambda: Sources(
            JSONSource(
                FileSourceConfig(
                    filename=pathlib.Path("~", ".cache", "dffml.json")
                )
            )
        ),
        labeled=True,
    )
    caching: List[str] = field(
        "Skip running DataFlow if a record already contains these features",
        default_factory=lambda: [],
    )
    no_update: bool = field(
        "Update record with sources", default=False,
    )
    no_echo: bool = field(
        "Do not echo back records", default=False,
    )
    no_strict: bool = field(
        "Do not exit on operation exceptions, just log errors", default=False,
    )
    orchestrator: BaseOrchestrator = field(
        "Orchestrator", default=MemoryOrchestrator,
    )
    inputs: List[str] = field(
        "Other inputs to add under each ctx (record's key will "
        + "be used as the context)",
        action=ParseInputsAction,
        default_factory=lambda: [],
    )
    record_def: str = field(
        "Definition to be used for record.key."
        + "If set, record.key will be added to the set of inputs "
        + "under each context (which is also the record's key)",
        default=False,
    )


class RunCMD(SourcesCMD):

    CONFIG = RunCMDConfig

    def __init__(self, *args, **kwargs):
        super().__init__(*args, **kwargs)
        self.orchestrator = self.orchestrator.withconfig(self.extra_config)


@config
class RunAllRecordsConfig(RunCMDConfig):
    pass


class RunAllRecords(RunCMD):
    """Run dataflow for all records in sources"""

    CONFIG = RunAllRecordsConfig

    async def records(self, sctx):
        """
        This method exists so that it can be overriden by RunRecordSet
        """
        async for record in sctx.records():
            yield record

    async def run_dataflow(self, orchestrator, sources, dataflow):
        # Orchestrate the running of these operations
        async with orchestrator(dataflow) as octx, sources() as sctx:
            # Add our inputs to the input network with the context being the
            # record key
            inputs = []
            async for record in self.records(sctx):
                # Skip running DataFlow if record already has features
                existing_features = record.features()
                if self.caching and all(
                    map(
                        lambda cached: cached in existing_features,
                        self.caching,
                    )
                ):
                    continue

                record_inputs = []
                for value, def_name in self.inputs:
                    record_inputs.append(
                        Input(
                            value=value,
                            definition=dataflow.definitions[def_name],
                        )
                    )
                if self.record_def:
                    record_inputs.append(
                        Input(
                            value=record.key,
                            definition=dataflow.definitions[self.record_def],
                        )
                    )

                # TODO(p1) When OrchestratorContext is fixed to accept an
                # asyncgenerator we won't have to build a list
                inputs.append(
                    MemoryInputSet(
                        MemoryInputSetConfig(
                            ctx=StringInputSetContext(record.key),
                            inputs=record_inputs,
                        )
                    )
                )

            if not inputs:
                return

            async for ctx, results in octx.run(
                *inputs, strict=not self.no_strict
            ):
                ctx_str = (await ctx.handle()).as_string()
                # TODO(p4) Make a RecordInputSetContext which would let us
                # store the record instead of recalling it by the URL
                record = await sctx.record(ctx_str)
                # Store the results
                record.evaluated(results)
                yield record
                if not self.no_update:
                    await sctx.update(record)

    async def run(self):
        dataflow_path = pathlib.Path(self.dataflow)
        config_cls = self.configloader
        if config_cls is None:
            config_type = dataflow_path.suffix.replace(".", "")
            config_cls = BaseConfigLoader.load(config_type)
        async with config_cls.withconfig(self.extra_config) as configloader:
            async with configloader() as loader:
                exported = await loader.loadb(dataflow_path.read_bytes())
                dataflow = DataFlow._fromdict(**exported)
        async with self.orchestrator as orchestrator, self.sources as sources:
            async for record in self.run_dataflow(
                orchestrator, sources, dataflow
            ):
                if not self.no_echo:
                    yield record
        if self.no_echo:
            yield CMDOutputOverride


@config
class RunRecordSetConfig(RunAllRecordsConfig, KeysCMDConfig):
    pass


class RunRecordSet(RunAllRecords, KeysCMD):
    """Run dataflow for single record or set of records"""

    CONFIG = RunRecordSetConfig

    async def records(self, sctx):
        for key in self.keys:
            yield await sctx.record(key)

    def __init__(self, *args, **kwargs):
        super().__init__(*args, **kwargs)
        self.sources = SubsetSources(*self.sources, keys=self.keys)


class RunRecords(CMD):
    """Run DataFlow and assign output to a record"""

    _set = RunRecordSet
    _all = RunAllRecords


class Run(CMD):
    """Run dataflow"""

    records = RunRecords


@config
class DiagramConfig:
    dataflow: str = field("File containing exported DataFlow")
    configloader: BaseConfigLoader = field(
        "ConfigLoader to use for importing DataFlow", default=None,
    )
    stages: List[str] = field(
        "Which stages to display: (processing, cleanup, output)",
        default_factory=lambda: [],
    )
    simple: bool = field("Don't display input and output names", default=False)
    display: str = field(
        "How to display (TD: top down, LR, RL, BT)", default="TD",
    )


class Diagram(CMD):

    CONFIG = DiagramConfig

    async def run(self):
        dataflow_path = pathlib.Path(self.dataflow)
        config_cls = self.configloader
        if config_cls is None:
            config_type = dataflow_path.suffix.replace(".", "")
            config_cls = BaseConfigLoader.load(config_type)
        async with config_cls.withconfig(self.extra_config) as configloader:
            async with configloader() as loader:
                exported = await loader.loadb(dataflow_path.read_bytes())
                dataflow = DataFlow._fromdict(**exported)
        print(f"graph {self.display}")
        for stage in Stage:
            # Skip stage if not wanted
            if self.stages and stage.value not in self.stages:
                continue
            stage_node = hashlib.md5(
                ("stage." + stage.value).encode()
            ).hexdigest()
            if len(self.stages) != 1:
                print(f"subgraph {stage_node}[{stage.value.title()} Stage]")
                print(f"style {stage_node} fill:#afd388b5,stroke:#a4ca7a")
            for instance_name, operation in dataflow.operations.items():
                if operation.stage != stage:
                    continue
                subgraph_node = hashlib.md5(
                    ("subgraph." + instance_name).encode()
                ).hexdigest()
                node = hashlib.md5(instance_name.encode()).hexdigest()
                if not self.simple:
                    print(f"subgraph {subgraph_node}[{instance_name}]")
                    print(f"style {subgraph_node} fill:#fff4de,stroke:#cece71")
                print(f"{node}[{operation.instance_name}]")
                for input_name in operation.inputs.keys():
                    input_node = hashlib.md5(
                        ("input." + instance_name + "." + input_name).encode()
                    ).hexdigest()
                    if not self.simple:
                        print(f"{input_node}({input_name})")
                        print(f"{input_node} --> {node}")
                for output_name in operation.outputs.keys():
                    output_node = hashlib.md5(
                        (
                            "output." + instance_name + "." + output_name
                        ).encode()
                    ).hexdigest()
                    if not self.simple:
                        print(f"{output_node}({output_name})")
                        print(f"{node} --> {output_node}")
                for condition in operation.conditions:
                    condition_node = hashlib.md5(
                        (
                            "condition." + instance_name + "." + condition.name
                        ).encode()
                    ).hexdigest()
                    if not self.simple:
                        print(f"{condition_node}{'{' + condition.name + '}'}")
                        print(f"{condition_node} --> {node}")
                if not self.simple:
                    print(f"end")
            if len(self.stages) != 1:
                print(f"end")
        if len(self.stages) != 1:
            print(f"subgraph inputs[Inputs]")
            print(f"style inputs fill:#f6dbf9,stroke:#a178ca")
        for instance_name, input_flow in dataflow.flow.items():
            operation = dataflow.operations[instance_name]
            if self.stages and not operation.stage.value in self.stages:
                continue
            node = hashlib.md5(instance_name.encode()).hexdigest()
            for input_name, sources in input_flow.inputs.items():
                for source in sources:
                    # TODO Put various sources in their own "Inputs" subgraphs
                    if isinstance(source, str):
                        input_definition = operation.inputs[input_name]
                        seed_input_node = hashlib.md5(
                            (source + "." + input_definition.name).encode()
                        ).hexdigest()
                        print(f"{seed_input_node}({input_definition.name})")
                        if len(self.stages) == 1:
                            print(
                                f"style {seed_input_node} fill:#f6dbf9,stroke:#a178ca"
                            )
                        if not self.simple:
                            input_node = hashlib.md5(
                                (
                                    "input." + instance_name + "." + input_name
                                ).encode()
                            ).hexdigest()
                            print(f"{seed_input_node} --> {input_node}")
                        else:
                            print(f"{seed_input_node} --> {node}")
                    else:
                        if not self.simple:
                            source_output_node = hashlib.md5(
                                (
                                    "output."
                                    + ".".join(list(source.items())[0])
                                ).encode()
                            ).hexdigest()
                            input_node = hashlib.md5(
                                (
                                    "input." + instance_name + "." + input_name
                                ).encode()
                            ).hexdigest()
                            print(f"{source_output_node} --> {input_node}")
                        else:
                            source_operation_node = hashlib.md5(
                                list(source.keys())[0].encode()
                            ).hexdigest()
                            print(f"{source_operation_node} --> {node}")
            for i, condition in enumerate(input_flow.conditions):
                if isinstance(condition, str):
                    if not self.simple:
                        condition_name = operation.conditions[i].name
                        seed_condition_node = hashlib.md5(
                            (condition + "." + condition_name).encode()
                        ).hexdigest()
                        print(f"{seed_condition_node}({condition_name})")
                        seed_dependent_node = hashlib.md5(
                            (
                                "condition."
                                + instance_name
                                + "."
                                + condition_name
                            ).encode()
                        ).hexdigest()
                        print(
                            f"{seed_condition_node} --> {seed_dependent_node}"
                        )
                else:
                    if not self.simple:
                        dependee_node = hashlib.md5(
                            (
                                "output."
                                + ".".join(list(condition.items())[0])
                            ).encode()
                        ).hexdigest()
                        dependent_node = hashlib.md5(
                            (
                                "condition."
                                + instance_name
                                + "."
                                + dataflow.operations[
                                    list(condition.keys())[0]
                                ]
                                .outputs[list(condition.values())[0]]
                                .name
                            ).encode()
                        ).hexdigest()
                        print(f"{dependee_node} --> {dependent_node}")
                    else:
                        dependee_operation_node = hashlib.md5(
                            list(condition.keys())[0].encode()
                        ).hexdigest()
                        print(f"{dependee_operation_node} --> {node}")
        if len(self.stages) != 1:
            print(f"end")


# Name collision
class Dataflow(CMD):

    merge = Merge
    create = Create
    run = Run
    diagram = Diagram<|MERGE_RESOLUTION|>--- conflicted
+++ resolved
@@ -105,8 +105,6 @@
         async with self.configloader(BaseConfig()) as configloader:
             async with configloader() as loader:
                 dataflow = DataFlow.auto(*operations)
-<<<<<<< HEAD
-=======
                 self.seed = [
                     Input(value=val, definition=dataflow.definitions[def_name])
                     for val, def_name in self.seed
@@ -123,7 +121,6 @@
                         dataflow.flow[opname].conditions = v
                 for v, k in self.config:
                     traverse_set(dataflow.configs, k, value=v)
->>>>>>> 8027cf1d
                 exported = dataflow.export(linked=not self.not_linked)
                 if self.seed:
                     if not "seed" in exported:
