--- conflicted
+++ resolved
@@ -141,22 +141,7 @@
         return str(self.dict())
 
     def __str__(self):
-<<<<<<< HEAD
-        header = self.src_url
-=======
-        if not self.data.prediction:
-            confidence, value = (0.0, "Undetermined")
-        else:
-            confidence, value = (
-                self.data.prediction.confidence,
-                self.data.prediction.value,
-            )
-        header = "%-11s (%2.1f%% confidence) %s" % (
-            value,
-            100.0 * confidence,
-            self.key,
-        )
->>>>>>> 07e60825
+        header = self.key
         if len(self.extra.keys()):
             header += " " + str(self.extra)
 
