import io
import asyncio
import secrets
import hashlib
import inspect
import itertools
import traceback
import concurrent.futures
from itertools import product, chain
from contextlib import asynccontextmanager, AsyncExitStack, ExitStack
from typing import (
    AsyncIterator,
    Dict,
    List,
    Tuple,
    Any,
    NamedTuple,
    Union,
    Optional,
    Set,
)

from .exceptions import (
    ContextNotPresent,
    DefinitionNotInContext,
    ValidatorMissing,
)
from .types import Input, Parameter, Definition, Operation, Stage, DataFlow
from .base import (
    OperationException,
    OperationImplementation,
    FailedToLoadOperationImplementation,
    BaseDataFlowObject,
    BaseDataFlowObjectContext,
    BaseConfig,
    BaseContextHandle,
    BaseKeyValueStoreContext,
    BaseKeyValueStore,
    BaseInputSetContext,
    StringInputSetContext,
    BaseInputSet,
    BaseParameterSet,
    BaseDefinitionSetContext,
    BaseInputNetworkContext,
    BaseInputNetwork,
    BaseOperationNetworkContext,
    BaseOperationNetwork,
    BaseRedundancyCheckerConfig,
    BaseRedundancyCheckerContext,
    BaseRedundancyChecker,
    BaseLockNetworkContext,
    BaseLockNetwork,
    OperationImplementationNotInstantiated,
    OperationImplementationNotInstantiable,
    BaseOperationImplementationNetworkContext,
    BaseOperationImplementationNetwork,
    BaseOrchestratorConfig,
    BaseOrchestratorContext,
    BaseOrchestrator,
)

from ..util.entrypoint import entrypoint
from ..util.cli.arg import Arg
from ..util.data import ignore_args
from ..util.asynchelper import aenter_stack, concurrently

from .log import LOGGER


class MemoryDataFlowObjectContextConfig(NamedTuple):
    # Unique ID of the context, in other implementations this might be a JWT or
    # something
    uid: str


class BaseMemoryDataFlowObject(BaseDataFlowObject):
    def __call__(self) -> BaseDataFlowObjectContext:
        return self.CONTEXT(
            MemoryDataFlowObjectContextConfig(uid=secrets.token_hex()), self
        )


class MemoryKeyValueStoreContext(BaseKeyValueStoreContext):
    def __init__(
        self, config: BaseConfig, parent: "MemoryKeyValueStore"
    ) -> None:
        super().__init__(config, parent)
        self.memory: Dict[str, bytes] = {}
        self.lock = asyncio.Lock()

    async def get(self, key: str) -> Union[bytes, None]:
        async with self.lock:
            return self.memory.get(key)

    async def set(self, key: str, value: bytes):
        async with self.lock:
            self.memory[key] = value


@entrypoint("memory")
class MemoryKeyValueStore(BaseKeyValueStore, BaseMemoryDataFlowObject):
    """
    Key Value store backed by dict
    """

    CONTEXT = MemoryKeyValueStoreContext


class MemoryInputSetConfig(NamedTuple):
    ctx: BaseInputSetContext
    inputs: List[Input]


class MemoryInputSet(BaseInputSet):
    def __init__(self, config: MemoryInputSetConfig) -> None:
        super().__init__(config)
        self.__inputs = config.inputs

    async def add(self, item: Input) -> None:
        self.__inputs.append(item)

    async def definitions(self) -> Set[Definition]:
        return set(map(lambda item: item.definition, self.__inputs))

    async def inputs(self) -> AsyncIterator[Input]:
        for item in self.__inputs:
            yield item

    def remove_input(self, item: Input):
        for x in self.__inputs[:]:
            if x.uid == item.uid:
                self.__inputs.remove(x)
                break

    def remove_unvalidated_inputs(self) -> List[Input]:
        """
        Removes `unvalidated` inputs from internal list and returns the same.
        """
        unvalidated_inputs = []
        for x in self.__inputs[:]:
            if not x.validated:
                unvalidated_inputs.append(x)
                self.__inputs.remove(x)
        return unvalidated_inputs


class MemoryParameterSetConfig(NamedTuple):
    ctx: BaseInputSetContext
    parameters: List[Parameter]


class MemoryParameterSet(BaseParameterSet):
    def __init__(self, config: MemoryParameterSetConfig) -> None:
        super().__init__(config)
        self.__parameters = config.parameters

    async def parameters(self) -> AsyncIterator[Parameter]:
        for parameter in self.__parameters:
            yield parameter

    async def inputs_and_parents_recursive(self) -> AsyncIterator[Input]:
        for item in itertools.chain(
            *[
                [parameter.origin] + list(parameter.origin.get_parents())
                for parameter in self.__parameters
            ]
        ):
            yield item


class NotificationSetContext(object):
    def __init__(self, parent: "NotificationSet") -> None:
        self.parent = parent
        self.logger = LOGGER.getChild(self.__class__.__qualname__)

    async def add(self, notification_item: Any):
        # unvalidated_items,validated_items = notification_items
        async with self.parent.lock:
            self.parent.notification_items.append(notification_item)
            self.parent.event_added.set()

    async def added(self) -> Tuple[bool, List[Any]]:
        """
        Gets item from FIFO notification queue. Returns a bool for if there are
        more items to get and one of the items.
        """
        more = True
        # Make sure waiting on event_added is done by one coroutine at a time.
        # Multiple might be waiting and if there is only one event in the queue
        # they would all otherwise be triggered
        async with self.parent.event_added_lock:
            await self.parent.event_added.wait()
            async with self.parent.lock:
                notification_item = self.parent.notification_items.pop(0)
                # If there are still more items that the added event hasn't
                # processed then make sure we will return immediately if called
                # again
                if not self.parent.notification_items:
                    more = False
                    self.parent.event_added.clear()
                return more, notification_item

    async def __aenter__(self) -> "NotificationSetContext":
        return self

    async def __aexit__(self, exc_type, exc_value, traceback):
        pass


class NotificationSet(object):
    """
    Set which can notifies user when it was added to (FIFO)
    """

    def __init__(self) -> None:
        # TODO audit use of memory (should be used sparingly)
        self.lock = asyncio.Lock()
        self.event_added = asyncio.Event()
        self.event_added_lock = asyncio.Lock()
        self.notification_items = []

    def __call__(self) -> NotificationSetContext:
        return NotificationSetContext(self)


class MemoryInputNetworkContextEntry(NamedTuple):
    ctx: BaseInputSetContext
    definitions: Dict[Definition, List[Input]]
    by_origin: Dict[Union[str, Tuple[str, str]], List[Input]]


class MemoryDefinitionSetContext(BaseDefinitionSetContext):
    async def inputs(self, definition: Definition) -> AsyncIterator[Input]:
        # Grab the input set context handle
        handle = await self.ctx.handle()
        handle_string = handle.as_string()
        # Associate inputs with their context handle grouped by definition
        async with self.parent.ctxhd_lock:
            # Yield all items under the context for the given definition
            entry = self.parent.ctxhd[handle_string]
            for item in entry.definitions[definition]:
                yield item


class MemoryInputNetworkContext(BaseInputNetworkContext):
    def __init__(
        self, config: BaseConfig, parent: "MemoryInputNetwork"
    ) -> None:
        super().__init__(config, parent)
        self.ctx_notification_set = NotificationSet()
        self.input_notification_set = {}
        # Organize by context handle string then by definition within that
        self.ctxhd: Dict[str, Dict[Definition, Any]] = {}
        # TODO Create ctxhd_locks dict to manage a per context lock
        self.ctxhd_lock = asyncio.Lock()

    async def receive_from_parent_flow(self, inputs: List[Input]):
        """
        Takes input from parent dataflow and adds it to every active context
        """
        async with self.ctxhd_lock:
            ctx_keys = list(self.ctxhd.keys())
        self.logger.debug(f"Receiving {inputs} from parent flow")
        self.logger.debug(f"Forwarding inputs to contexts {ctx_keys}")
        for ctx in ctx_keys:
            await self.sadd(ctx, *inputs)

    async def add(self, input_set: BaseInputSet):
        # Grab the input set context handle
        handle = await input_set.ctx.handle()
        handle_string = handle.as_string()
        # TODO These ctx.add calls should probably happen after inputs are in
        # self.ctxhd

        # remove unvalidated inputs
        unvalidated_inputs = input_set.remove_unvalidated_inputs()
        if unvalidated_inputs:
            unvalidated_input_set = MemoryInputSet(
                MemoryInputSetConfig(
                    ctx=input_set.ctx, inputs=unvalidated_inputs
                )
            )
        else:
            unvalidated_input_set = None
        # If the context for this input set does not exist create a
        # NotificationSet for it to notify the orchestrator
        if not handle_string in self.input_notification_set:
            self.input_notification_set[handle_string] = NotificationSet()
            async with self.ctx_notification_set() as ctx:
                await ctx.add(
                    (None, input_set.ctx)
                )  # whats the logic behind this?
        # Add the input set to the incoming inputs
        async with self.input_notification_set[handle_string]() as ctx:
            # Debug this might coz problems
            await ctx.add((unvalidated_input_set, input_set))
        # Associate inputs with their context handle grouped by definition
        async with self.ctxhd_lock:
            # Create dict for handle_string if not present
            if not handle_string in self.ctxhd:
                self.ctxhd[handle_string] = MemoryInputNetworkContextEntry(
                    ctx=input_set.ctx, definitions={}, by_origin={}
                )
            # Go through each item in the input set
            async for item in input_set.inputs():
                # Create set for item definition if not present
                if (
                    not item.definition
                    in self.ctxhd[handle_string].definitions
                ):
                    self.ctxhd[handle_string].definitions[item.definition] = []
                # Add input to by defintion set
                self.ctxhd[handle_string].definitions[item.definition].append(
                    item
                )
                # Create set for item origin if not present
                if not item.origin in self.ctxhd[handle_string].by_origin:
                    self.ctxhd[handle_string].by_origin[item.origin] = []
                # Add input to by origin set
                self.ctxhd[handle_string].by_origin[item.origin].append(item)

    async def uadd(self, *args: Input):
        """
        Shorthand for creating a MemoryInputSet with a StringInputSetContext
        containing a random value for the string.
        """
        # TODO(security) Allow for tuning nbytes
        return await self.sadd(secrets.token_hex(), *args)

    async def sadd(self, context_handle_string, *args: Input):
        """
        Shorthand for creating a MemoryInputSet with a StringInputSetContext.

        >>> async def main():
        ...     async with MemoryOrchestrator.withconfig({}) as orchestrator:
        ...         async with orchestrator(DataFlow.auto()) as octx:
        ...             await octx.ictx.sadd("Hi")
        >>> asyncio.run(main())
        """
        ctx = StringInputSetContext(context_handle_string)
        # Debug copy from here
        await self.add(
            MemoryInputSet(MemoryInputSetConfig(ctx=ctx, inputs=list(args)))
        )
        return ctx

    async def cadd(self, ctx, *args: Input):
        """
        Shorthand for creating a MemoryInputSet with an existing context.

        >>> async def main():
        ...     async with MemoryOrchestrator.withconfig({}) as orchestrator:
        ...         async with orchestrator(DataFlow.auto()) as octx:
        ...             await octx.ictx.sadd(StringInputSetContext("Hi"))
        >>> asyncio.run(main())
        """
        await self.add(
            MemoryInputSet(MemoryInputSetConfig(ctx=ctx, inputs=list(args)))
        )
        return ctx

    async def ctx(self) -> Tuple[bool, BaseInputSetContext]:
        async with self.ctx_notification_set() as ctx:
            return await ctx.added()

    async def added(
        self, watch_ctx: BaseInputSetContext
    ) -> Tuple[bool, BaseInputSet]:
        # Grab the input set context handle
        handle_string = (await watch_ctx.handle()).as_string()
        # Notify whatever is listening for new inputs in this context
        async with self.input_notification_set[handle_string]() as ctx:
            """
            return await ctx.added()
            """
            async with ctx.parent.event_added_lock:
                await ctx.parent.event_added.wait()
                ctx.parent.event_added.clear()
                async with ctx.parent.lock:
                    notification_items = ctx.parent.notification_items
                    ctx.parent.notification_items = []
                    return False, notification_items

    async def definition(
        self, ctx: BaseInputSetContext, definition: str
    ) -> Definition:
        async with self.ctxhd_lock:
            # Grab the input set context handle
            handle_string = (await ctx.handle()).as_string()
            # Ensure that the handle_string is present in ctxhd
            if not handle_string in self.ctxhd:
                raise ContextNotPresent(handle_string)
            # Search through the definitions to find one with a matching name
            found = list(
                filter(
                    lambda check: check.name == definition,
                    self.ctxhd[handle_string].definitions,
                )
            )
            # Raise an error if the definition was not found in given context
            if not found:
                raise DefinitionNotInContext(
                    "%s: %s" % (handle_string, definition)
                )
            # If found then return the definition
            return found[0]

    def definitions(
        self, ctx: BaseInputSetContext
    ) -> BaseDefinitionSetContext:
        return MemoryDefinitionSetContext(self.config, self, ctx)

    async def gather_inputs(
        self,
        rctx: "BaseRedundancyCheckerContext",
        operation: Operation,
        dataflow: DataFlow,
        ctx: Optional[BaseInputSetContext] = None,
    ) -> AsyncIterator[BaseParameterSet]:
        # Create a mapping of definitions to inputs for that definition
        gather: Dict[str, List[Parameter]] = {}
        async with self.ctxhd_lock:
            # If no context is given we will generate input pairs for all
            # contexts
            contexts = self.ctxhd.values()
            # If a context is given only search definitions within that context
            if not ctx is None:
                # Grab the input set context handle
                handle_string = (await ctx.handle()).as_string()
                # Ensure that the handle_string is present in ctxhd
                if not handle_string in self.ctxhd:
                    return
                # Limit search to given context via context handle
                contexts = [self.ctxhd[handle_string]]
            for ctx, _, by_origin in contexts:
                # Grab the input flow to check for definition overrides
                input_flow = dataflow.flow[operation.instance_name]
                # TODO(p1) This only checks that Inputs that are present are
                # true. If there are none present, the operation will run
                # Check that all conditions are present and logicly True
                for i, condition_source in enumerate(input_flow.conditions):
                    # Create a list of places this input originates from
                    origins = []
                    if isinstance(condition_source, dict):
                        for origin in condition_source.items():
                            origins.append(origin)
                    else:
                        origins.append(condition_source)
                    # Ensure all conditions from all origins are True
                    for origin in origins:
                        # Bail if the condition doesn't exist
                        if not origin in by_origin:
                            return
                        # Bail if the condition is not True
                        for item in by_origin[origin]:
                            # TODO(p2) Alright, this shits fucked, way not clean
                            # / clear. We're just trying to skip any conditions
                            # (and inputs for input_flow.inputs.items()) where
                            # the definition doesn't match, but it's within the
                            # correct origin.
                            if isinstance(condition_source, str):
                                if (
                                    item.definition.name
                                    != operation.conditions[i].name
                                ):
                                    continue
                            elif (
                                item.definition.name
                                != dataflow.operations[origin[0]]
                                .outputs[origin[1]]
                                .name
                            ):
                                continue
                            if not bool(item.value):
                                return
                # Gather all inputs with matching definitions and contexts
                for input_name, input_sources in input_flow.inputs.items():
                    # Create parameters for all the inputs
                    gather[input_name] = []
                    for input_source in input_sources:
                        # Create a list of places this input originates from
                        origins = []
                        if isinstance(input_source, dict):
                            for origin in input_source.items():
                                origins.append(origin)
                        else:
                            origins.append(input_source)
                        for origin in origins:
                            # Don't try to grab inputs from an origin that
                            # doesn't have any to give us
                            if not origin in by_origin:
                                continue
                            # Generate parameters from inputs
                            for item in by_origin[origin]:
                                # TODO(p2) We favored comparing names to
                                # defintions because sometimes we create
                                # defintions which have specs which create new
                                # types which will not equal each other. We
                                # maybe want to consider switching to comparing
                                # exported Defintions
                                if isinstance(input_source, str):
                                    if (
                                        item.definition.name
                                        != operation.inputs[input_name].name
                                    ):
                                        continue
                                elif (
                                    item.definition.name
                                    != dataflow.operations[origin[0]]
                                    .outputs[origin[1]]
                                    .name
                                ):
                                    continue
                                gather[input_name].append(
                                    Parameter(
                                        key=input_name,
                                        value=item.value,
                                        origin=item,
                                        definition=operation.inputs[
                                            input_name
                                        ],
                                    )
                                )
                    # Return if there is no data for an input
                    if not gather[input_name]:
                        return
        # Generate all possible permutations of applicable inputs
        # Create the parameter set for each
        products = list(
            map(
                lambda permutation: MemoryParameterSet(
                    MemoryParameterSetConfig(ctx=ctx, parameters=permutation)
                ),
                product(*list(gather.values())),
            )
        )
        # Check if each permutation has been executed before
        async for parameter_set, exists in rctx.exists(operation, *products):
            # If not then yield the permutation
            if not exists:
                yield parameter_set


@entrypoint("memory")
class MemoryInputNetwork(BaseInputNetwork, BaseMemoryDataFlowObject):
    """
    Inputs backed by a set
    """

    CONTEXT = MemoryInputNetworkContext


class MemoryOperationNetworkConfig(NamedTuple):
    # Starting set of operations
    operations: List[Operation]


class MemoryOperationNetworkContext(BaseOperationNetworkContext):
    def __init__(
        self, config: BaseConfig, parent: "MemoryOperationNetwork"
    ) -> None:
        super().__init__(config, parent)
        self.memory = {}
        self.lock = asyncio.Lock()

    async def add(self, operations: List[Operation]):
        async with self.lock:
            for operation in operations:
                self.memory[operation.instance_name] = operation

    async def operations(
        self,
        dataflow: DataFlow,
        *,
        input_set: Optional[BaseInputSet] = None,
        stage: Stage = Stage.PROCESSING,
    ) -> AsyncIterator[Operation]:
        operations: Dict[str, Operation] = {}
        if stage not in dataflow.by_origin:
            return
        if input_set is None:
            for operation in chain(*dataflow.by_origin[stage].values()):
                operations[operation.instance_name] = operation
        else:
            async for item in input_set.inputs():
                origin = item.origin
                if isinstance(origin, Operation):
                    origin = origin.instance_name
                if origin not in dataflow.by_origin[stage]:
                    continue
                for operation in dataflow.by_origin[stage][origin]:
                    operations[operation.instance_name] = operation
        for operation in operations.values():
            yield operation


@entrypoint("memory")
class MemoryOperationNetwork(BaseOperationNetwork, BaseMemoryDataFlowObject):
    """
    Operations backed by a set
    """

    CONTEXT = MemoryOperationNetworkContext

    @classmethod
    def args(cls, args, *above) -> Dict[str, Arg]:
        cls.config_set(
            args, above, "ops", Arg(type=Operation.load, nargs="+", default=[])
        )
        return args

    @classmethod
    def config(cls, config, *above) -> MemoryOperationNetworkConfig:
        return MemoryOperationNetworkConfig(
            operations=cls.config_get(config, above, "ops")
        )


class MemoryRedundancyCheckerContext(BaseRedundancyCheckerContext):
    def __init__(
        self, config: BaseConfig, parent: "MemoryRedundancyChecker"
    ) -> None:
        super().__init__(config, parent)
        self.kvctx = None

    async def __aenter__(self) -> "MemoryRedundancyCheckerContext":
        self.__stack = AsyncExitStack()
        await self.__stack.__aenter__()
        self.kvctx = await self.__stack.enter_async_context(
            self.parent.key_value_store()
        )
        return self

    async def __aexit__(self, exc_type, exc_value, traceback):
        await self.__stack.aclose()

    @staticmethod
    def _unique(instance_name: str, handle: str, *uids: str) -> str:
        """
        SHA384 hash of the parameter set context handle as a string, the
        operation.instance_name, and the sorted list of input uuids.
        """
        uid_list = [instance_name, handle] + sorted(uids)
        return hashlib.sha384("".join(uid_list).encode("utf-8")).hexdigest()

    async def unique(
        self, operation: Operation, parameter_set: BaseParameterSet
    ) -> str:
        """
        SHA384 hash of the parameter set context handle as a string, the
        operation.instance_name, and the sorted list of input uuids.
        """
        uid_list = [
            operation.instance_name,
            (await parameter_set.ctx.handle()).as_string(),
        ] + sorted(
            [item.origin.uid async for item in parameter_set.parameters()]
        )
        return hashlib.sha384("".join(uid_list).encode("utf-8")).hexdigest()

    async def _exists(self, coro) -> bool:
        return bool(await self.kvctx.get(await coro) == "\x01")

    async def exists(
        self, operation: Operation, *parameter_sets: BaseParameterSet
    ) -> bool:
        # TODO(p4) Run tests to choose an optimal threaded vs non-threaded value
        if len(parameter_sets) < 4:
            for parameter_set in parameter_sets:
                yield parameter_set, await self._exists(
                    self.unique(operation, parameter_set)
                )
        else:
            async for parameter_set, exists in concurrently(
                {
                    asyncio.create_task(
                        self._exists(
                            self.parent.loop.run_in_executor(
                                self.parent.pool,
                                self._unique,
                                operation.instance_name,
                                (await parameter_set.ctx.handle()).as_string(),
                                *[
                                    item.origin.uid
                                    async for item in parameter_set.parameters()
                                ],
                            )
                        )
                    ): parameter_set
                    for parameter_set in parameter_sets
                }
            ):
                yield parameter_set, exists

    async def add(self, operation: Operation, parameter_set: BaseParameterSet):
        # self.logger.debug('adding parameter_set: %s', list(map(
        #     lambda p: p.value,
        #     [p async for p in parameter_set.parameters()])))
        await self.kvctx.set(
            await self.unique(operation, parameter_set), "\x01"
        )


@entrypoint("memory")
class MemoryRedundancyChecker(BaseRedundancyChecker, BaseMemoryDataFlowObject):
    """
    Redundancy Checker backed by Memory Key Value Store
    """

    CONTEXT = MemoryRedundancyCheckerContext

    def __init__(self, config):
        super().__init__(config)
        self.loop = None
        self.pool = None
        self.__pool = None

    async def __aenter__(self) -> "MemoryRedundancyCheckerContext":
        self.__stack = AsyncExitStack()
        self.__exit_stack = ExitStack()
        self.__exit_stack.__enter__()
        await self.__stack.__aenter__()
        self.key_value_store = await self.__stack.enter_async_context(
            self.config.key_value_store
        )
        self.loop = asyncio.get_event_loop()
        self.pool = self.__exit_stack.enter_context(
            concurrent.futures.ThreadPoolExecutor()
        )
        return self

    async def __aexit__(self, exc_type, exc_value, traceback):
        self.__exit_stack.__exit__(exc_type, exc_value, traceback)
        await self.__stack.__aexit__(exc_type, exc_value, traceback)

    @classmethod
    def args(cls, args, *above) -> Dict[str, Arg]:
        # Enable the user to specify a key value store
        cls.config_set(
            args,
            above,
            "kvstore",
            Arg(type=BaseKeyValueStore.load, default=MemoryKeyValueStore),
        )
        # Load all the key value stores and add the arguments they might require
        for loaded in BaseKeyValueStore.load():
            loaded.args(args, *cls.add_orig_label(*above))
        return args

    @classmethod
    def config(cls, config, *above):
        kvstore = cls.config_get(config, above, "kvstore")
        return BaseRedundancyCheckerConfig(
            key_value_store=kvstore.withconfig(config, *cls.add_label(*above))
        )


class MemoryLockNetworkContext(BaseLockNetworkContext):
    def __init__(
        self, config: BaseConfig, parent: "MemoryLockNetwork"
    ) -> None:
        super().__init__(config, parent)
        self.lock = asyncio.Lock()
        self.locks: Dict[str, asyncio.Lock] = {}

    @asynccontextmanager
    async def acquire(self, parameter_set: BaseParameterSet):
        """
        Acquire the lock for each input in the input set which must be locked
        prior to running an operation using the input.
        """
        need_lock = {}
        # Acquire the master lock to find and or create needed locks
        async with self.lock:
            # Get all the inputs up the ancestry tree
            inputs = [
                item
                async for item in parameter_set.inputs_and_parents_recursive()
            ]
            # Only lock the ones which require it
            for item in filter(lambda item: item.definition.lock, inputs):
                # Create the lock for the input if not present
                if not item.uid in self.locks:
                    self.locks[item.uid] = asyncio.Lock()
                # Retrieve the lock
                need_lock[item.uid] = (item, self.locks[item.uid])
        # Use AsyncExitStack to lock the variable amount of inputs required
        async with AsyncExitStack() as stack:
            # Take all the locks we found we needed for this parameter set
            for _uid, (item, lock) in need_lock.items():
                # Take the lock
                self.logger.debug("Acquiring: %s(%r)", item.uid, item.value)
                await stack.enter_async_context(lock)
                self.logger.debug("Acquired: %s(%r)", item.uid, item.value)
            # All locks for these parameters have been acquired
            yield


@entrypoint("memory")
class MemoryLockNetwork(BaseLockNetwork, BaseMemoryDataFlowObject):

    CONTEXT = MemoryLockNetworkContext


class MemoryOperationImplementationNetworkConfig(NamedTuple):
    operations: Dict[str, OperationImplementation]


class MemoryOperationImplementationNetworkContext(
    BaseOperationImplementationNetworkContext
):
    def __init__(
        self,
        config: BaseConfig,
        parent: "MemoryOperationImplementationNetwork",
    ) -> None:
        super().__init__(config, parent)
        self.opimps = self.parent.config.operations
        self.operations = {}
        self.completed_event = asyncio.Event()

    async def __aenter__(
        self,
    ) -> "MemoryOperationImplementationNetworkContext":
        self._stack = AsyncExitStack()
        await self._stack.__aenter__()
        self.operations = {
            opimp.op.name: await self._stack.enter_async_context(opimp)
            for opimp in self.opimps.values()
        }
        return self

    async def __aexit__(self, exc_type, exc_value, traceback):
        if self._stack is not None:
            await self._stack.__aexit__(exc_type, exc_value, traceback)
            self._stack = None

    async def contains(self, operation: Operation) -> bool:
        """
        Checks if operation in is operations we have loaded in memory
        """
        return operation.instance_name in self.operations

    async def instantiable(
        self, operation: Operation, *, opimp: OperationImplementation = None
    ) -> bool:
        """
        Looks for class registered with ____ entrypoint using pkg_resources.
        """
        # This is pure Python, so if we're given an operation implementation we
        # will be able to instantiate it
        if opimp is not None:
            return True
        try:
            opimp = OperationImplementation.load(operation.name)
        except FailedToLoadOperationImplementation as error:
            self.logger.debug(
                "OperationImplementation %r is not instantiable: %s",
                operation.name,
                error,
            )
            return False
        return True

    async def instantiate(
        self,
        operation: Operation,
        config: BaseConfig,
        *,
        opimp: OperationImplementation = None,
    ) -> bool:
        """
        Instantiate class registered with ____ entrypoint using pkg_resources.
        Return true if instantiation was successful.
        """
        if opimp is None:
            if await self.instantiable(operation):
                opimp = OperationImplementation.load(operation.name)
            else:
                raise OperationImplementationNotInstantiable(operation.name)
        # Set the correct instance_name
        opimp.op = opimp.op._replace(instance_name=operation.instance_name)
        self.operations[
            operation.instance_name
        ] = await self._stack.enter_async_context(opimp(config))

    async def ensure_contains(self, operation: Operation):
        """
        Raise errors if we don't have and can't instantiate an operation.
        """
        # Check that our network contains the operation
        if not await self.contains(operation):
            if not await self.instantiable(operation):
                raise OperationImplementationNotInstantiable(operation.name)
            else:
                raise OperationImplementationNotInstantiated(
                    operation.instance_name
                )

    async def run(
        self,
        ctx: BaseInputSetContext,
        octx: BaseOrchestratorContext,
        operation: Operation,
        inputs: Dict[str, Any],
    ) -> Union[bool, Dict[str, Any]]:
        """
        Run an operation in our network.
        """
        # Check that our network contains the operation
        await self.ensure_contains(operation)
        # Create an opimp context and run the opertion
        async with self.operations[operation.instance_name](
            ctx, octx
        ) as opctx:
            self.logger.debug("---")
            self.logger.debug(
                "Stage: %s: %s",
                operation.stage.value.upper(),
                operation.instance_name,
            )
            str_inputs = str(inputs)
            self.logger.debug(
                "Inputs: %s",
                str_inputs
                if len(str_inputs) < 512
                else (str_inputs[:512] + "..."),
            )
            self.logger.debug(
                "Conditions: %s",
                dict(
                    zip(
                        map(
                            lambda condition: condition.name,
                            operation.conditions,
                        ),
                        ([True] * len(operation.conditions)),
                    )
                ),
            )
            outputs = await opctx.run(inputs)
            str_outputs = str(outputs)
            self.logger.debug(
                "Outputs: %s",
                str_outputs
                if len(str_outputs) < 512
                else (str_outputs[:512] + "..."),
            )
            self.logger.debug("---")
            return outputs

    async def operation_completed(self):
        await self.completed_event.wait()
        self.completed_event.clear()

    async def run_dispatch(
        self,
        octx: BaseOrchestratorContext,
        operation: Operation,
        parameter_set: BaseParameterSet,
        set_valid: bool = True,
    ):
        """
        Run an operation in the background and add its outputs to the input
        network when complete
        """
        # Ensure that we can run the operation
        # Lock all inputs which cannot be used simultaneously
        async with octx.lctx.acquire(parameter_set):
            # Run the operation
            outputs = await self.run(
                parameter_set.ctx,
                octx,
                operation,
                await parameter_set._asdict(),
            )
            if outputs is None:
                return []
        # Create a list of inputs from the outputs using the definition mapping
        try:
            inputs = []
            if operation.expand:
                expand = operation.expand
            else:
                expand = []
            parents = [
                item.origin async for item in parameter_set.parameters()
            ]
            for key, output in outputs.items():
                if not key in expand:
                    output = [output]
                for value in output:
                    new_Input = Input(
                        value=value,
                        definition=operation.outputs[key],
                        parents=parents,
                        origin=(operation.instance_name, key),
                    )
                    new_Input.validated = set_valid
                    inputs.append(new_Input)
        except KeyError as error:
            raise KeyError(
                "Value %s missing from output:definition mapping %s(%s)"
                % (
                    str(error),
                    operation.instance_name,
                    ", ".join(operation.outputs.keys()),
                )
            ) from error
        # Add the input set made from the outputs to the input set network
        await octx.ictx.add(
            MemoryInputSet(
                MemoryInputSetConfig(ctx=parameter_set.ctx, inputs=inputs)
            )
        )
        return inputs

    async def dispatch(
        self,
        octx: BaseOrchestratorContext,
        operation: Operation,
        parameter_set: BaseParameterSet,
    ):
        """
        Schedule the running of an operation
        """
        self.logger.debug("[DISPATCH] %s", operation.instance_name)
        task = asyncio.create_task(
            self.run_dispatch(octx, operation, parameter_set)
        )
        task.add_done_callback(ignore_args(self.completed_event.set))
        return task

    async def operations_parameter_set_pairs(
        self,
        ictx: BaseInputNetworkContext,
        octx: BaseOperationNetworkContext,
        rctx: BaseRedundancyCheckerContext,
        ctx: BaseInputSetContext,
        dataflow: DataFlow,
        *,
        new_input_set: Optional[BaseInputSet] = None,
        stage: Stage = Stage.PROCESSING,
    ) -> AsyncIterator[Tuple[Operation, BaseInputSet]]:
        """
        Use new_input_set to determine which operations in the network might be
        up for running. Cross check using existing inputs to generate per
        input set context novel input pairings. Yield novel input pairings
        along with their operations as they are generated.
        """
        # Get operations which may possibly run as a result of these new inputs
        async for operation in octx.operations(
            dataflow, input_set=new_input_set, stage=stage
        ):
            # Generate all pairs of un-run input combinations
            async for parameter_set in ictx.gather_inputs(
                rctx, operation, dataflow, ctx=ctx
            ):
                yield operation, parameter_set

    async def validator_target_set_pairs(
        self, octx, rctx, ctx, dataflow: DataFlow, unvalidated_input_set
    ):
        async for unvalidated_input in unvalidated_input_set.inputs():
            validator_instance_name = unvalidated_input.definition.validate
            validator = dataflow.validators.get(validator_instance_name, None)
            if validator is None:
                raise ValidatorMissing(
                    "Validator with instance_name {validator_instance_name} not found"
                )
            # There is only one `input` in `validators`
            input_name, input_definition = list(validator.inputs.items())[0]
            parameter = Parameter(
                key=input_name,
                value=unvalidated_input.value,
                origin=unvalidated_input,
                definition=input_definition,
            )
            parameter_set = MemoryParameterSet(
                MemoryParameterSetConfig(ctx=ctx, parameters=[parameter])
            )
            async for parameter_set, exists in rctx.exists(
                validator, parameter_set
            ):
                if not exists:
                    yield validator, parameter_set


@entrypoint("memory")
class MemoryOperationImplementationNetwork(
    BaseOperationImplementationNetwork, BaseMemoryDataFlowObject
):

    CONTEXT = MemoryOperationImplementationNetworkContext

    @classmethod
    def args(cls, args, *above) -> Dict[str, Arg]:
        # Enable the user to specify operation implementations to be loaded via
        # the entrypoint system (by ParseOperationImplementationAction)
        # TODO opimps should be operations
        cls.config_set(
            args,
            above,
            "opimps",
            Arg(type=OperationImplementation.load, nargs="+", default=[]),
        )
        # Add orig label to above since we are done loading
        above = cls.add_orig_label(*above)
        # Load all the opimps and add the arguments they might require
        # TODO(p4) Should we do this? If someone messes up their entrypoints in
        # one package it will mess up loading anytime this is called.
        """
        for loaded in OperationImplementation.load():
            loaded.args(args, *above)
        """
        return args

    @classmethod
    def config(cls, config, *above) -> BaseConfig:
        return MemoryOperationImplementationNetworkConfig(
            operations={
                imp.op.name: imp
                for imp in [
                    Imp.withconfig(config, "opimp")
                    for Imp in cls.config_get(config, above, "opimps")
                ]
            }
        )


class MemoryOrchestratorConfig(BaseOrchestratorConfig):
    """
    Same as base orchestrator config
    """


class MemoryOrchestratorContextConfig(NamedTuple):
    uid: str
    dataflow: DataFlow
    # Context objects to reuse. If not present in this dict a new context object
    # will be created.
    reuse: Dict[str, BaseDataFlowObjectContext]


class MemoryOrchestratorContext(BaseOrchestratorContext):
    def __init__(
        self,
        config: MemoryOrchestratorContextConfig,
        parent: "BaseOrchestrator",
    ) -> None:
        super().__init__(config, parent)
        self._stack = None
        # Maps instance_name to OrchestratorContext
        self.subflows = {}

    async def __aenter__(self) -> "BaseOrchestratorContext":
        # TODO(subflows) In all of these contexts we are about to enter, they
        # all reach into their parents and store things in the parents memory
        # (or similar). What should be done is to have them create their own
        # storage space, so that each context is unique (which seems quite
        # unsupprising now, not sure what I was thinking before). If an
        # operation wants to initiate a subflow. It will need to call a method
        # we have yet to write within the orchestrator context which will reach
        # up to the parent of that orchestrator context and create a new
        # orchestrator context, thus triggering this __aenter__ method for the
        # new context. The only case where an operation will not want to reach
        # up to the parent to get all new contexts, is when it's an output
        # operation which desires to execute a subflow. If the output operation
        # created new contexts, then there would be no inputs in them, so that
        # would be pointless.
        enter = {
            "rctx": self.parent.rchecker,
            "ictx": self.parent.input_network,
            "octx": self.parent.operation_network,
            "lctx": self.parent.lock_network,
            "nctx": self.parent.opimp_network,
        }
        # If we were told to reuse a context, don't enter it. Just set the
        # attribute now.
        for name, ctx in self.config.reuse.items():
            if name in enter:
                self.logger.debug("Reusing %s: %s", name, ctx)
                del enter[name]
                setattr(self, name, ctx)
        # Creat the exit stack and enter all the contexts we won't be reusing
        self._stack = AsyncExitStack()
        self._stack = await aenter_stack(self, enter)
        # Ensure that we can run the dataflow
        await self.initialize_dataflow(self.config.dataflow)
        return self

    async def __aexit__(self, exc_type, exc_value, traceback):
        await self._stack.aclose()

    async def initialize_dataflow(self, dataflow: DataFlow) -> None:
        """
        Initialize a DataFlow by preforming the following steps.

        1. Add operations the operation network context
        2. Instantiate operation implementations which are not instantiated
           within the operation implementation network context
        3. Seed input network context with given inputs
        """
        self.logger.debug("Initializing dataflow: %s", dataflow)
        # Add operations to operations network context
        await self.octx.add(dataflow.operations.values())
        # Instantiate all operations
        for (instance_name, operation) in dataflow.operations.items():
            # Add and instantiate operation implementation if not
            # present
            if not await self.nctx.contains(operation):
                # We may have been provided with the implemenation. Attempt to
                # look it up from within the dataflow.
                opimp = dataflow.implementations.get(operation.name, None)
                # There is a possiblity the operation implemenation network will
                # be able to instantiate from the given operation implementation
                # if present. But we can't count on it.
                if not await self.nctx.instantiable(operation, opimp=opimp):
                    raise OperationImplementationNotInstantiable(
                        operation.name
                    )
                else:
                    opimp_config = dataflow.configs.get(
                        operation.instance_name, None
                    )
                    if opimp_config is None:
                        self.logger.debug(
                            "Instantiating operation implementation %s(%s) with base config",
                            operation.instance_name,
                            operation.name,
                        )
                        opimp_config = BaseConfig()
                    if isinstance(opimp_config, dict) and hasattr(
                        getattr(opimp, "CONFIG", False), "_fromdict"
                    ):
                        opimp_config = opimp.CONFIG._fromdict(**opimp_config)
                    await self.nctx.instantiate(
                        operation, opimp_config, opimp=opimp
                    )

    async def seed_inputs(
        self,
        *,
        ctx: Optional[BaseInputSetContext] = None,
        input_set: Optional[Union[List[Input], BaseInputSet]] = None,
    ) -> BaseInputSetContext:
        self.logger.debug("Seeding dataflow with input_set: %s", input_set)
        if input_set is None:
            # Create a list if extra inputs were not given
            input_set: List[Input] = []
        if isinstance(input_set, list):
            # Do not modify the callers list if extra inputs were given
            input_set = input_set.copy()
            # Add seed values to the input set
            list(map(input_set.append, self.config.dataflow.seed))
        elif isinstance(input_set, BaseInputSet):
            # TODO Maybe allow setting it? Is there a usecase for this?
            if ctx is not None:
                self.logger.info(
                    "seed_inputs will not set the context of a BaseInputSet instance to the new context provided"
                )
            # Add all seed input_set to the input set
            for item in self.config.dataflow.seed:
                await input_set.add(item)
        # Add all the input sets
        if isinstance(input_set, list):
            if ctx is not None:
                # Add under existing context if given
                await self.ictx.cadd(ctx, *input_set)
            else:
                # Otherwise create new context
                ctx = await self.ictx.uadd(*input_set)
        else:
            # Add the input set
            await self.ictx.add(input_set)
            ctx = input_set.ctx
        return ctx

    async def forward_inputs_to_subflow(self, inputs: List[Input]):
        # Go through input set,find instance_names of registered subflows which
        # have definition of the current input listed in `forward`.
        # If found,add `input` to list of inputs to forward for that instance_name
        forward = self.config.dataflow.forward
        inputs_to_forward = {}
        for item in inputs:
            instance_list = forward.get_instances_to_forward(item.definition)
            for instance_name in instance_list:
                inputs_to_forward.setdefault(instance_name, []).append(item)
        self.logger.debug(
            f"Forwarding inputs from {inputs_to_forward} to {self.subflows}"
        )
        for instance_name, inputs in inputs_to_forward.items():
            if instance_name in self.subflows:
                await self.subflows[
                    instance_name
                ].ictx.receive_from_parent_flow(inputs)

    # TODO(dfass) Get rid of run_operations, make it run_dataflow. Pass down the
    # dataflow to everything. Make inputs a list of InputSets or an
    # asyncgenerator of InputSets. Add a parameter which tells us if we should
    # exit when all operations are complete or continue to wait for more inputs
    # from the asyncgenerator. Make that parameter an asyncio.Event
    async def run(
        self,
        *input_sets: Union[List[Input], BaseInputSet],
        strict: bool = True,
        ctx: Optional[BaseInputSetContext] = None,
        halt: Optional[asyncio.Event] = None,
    ) -> AsyncIterator[Tuple[BaseContextHandle, Dict[str, Any]]]:
        """
        Run a DataFlow.
        """
        # Lists of contexts we care about for this dataflow
        ctxs: List[BaseInputSetContext] = []
        self.logger.debug("Running %s: %s", self.config.dataflow, input_sets)
        if not input_sets:
            # If there are no input sets, add only seed inputs
            ctxs.append(await self.seed_inputs(ctx=ctx))
            await self.forward_inputs_to_subflow(self.config.dataflow.seed)
        if len(input_sets) == 1 and inspect.isasyncgen(input_sets[0]):
            # Check if inputs is an asyncgenerator
            # If it is, start a coroutine to wait for new inputs or input sets
            # from it. When new inputs are received, add the seed inputs from
            # the dataflow to the context.
            # TODO(dfass) Grab inputs from asyncgen, combine with seed
            raise NotImplementedError("asyncgen not yet supported")
        elif len(input_sets) == 1 and isinstance(input_sets[0], dict):
            # Helper to quickly add inputs under string context
            for ctx_string, input_set in input_sets[0].items():
                await self.forward_inputs_to_subflow(input_set)
                ctxs.append(
                    await self.seed_inputs(
                        ctx=StringInputSetContext(ctx_string),
                        input_set=input_set,
                    )
                )
        else:
            # For inputs sets that are of type BaseInputSetContext or list
            for input_set in input_sets:
                ctxs.append(
                    await self.seed_inputs(ctx=ctx, input_set=input_set)
                )
        # TODO Add check that ctx returned is the ctx corresponding to uadd.
        # We'll have to make uadd return the ctx so we can compare.
        # TODO Send the context back into some list maintained by
        # run_operations so that if there is another run_dataflow method
        # running on the same orchestrator context it will get the context
        # it's waiting for and return
        # BEGIN old run_operations
        # Set of tasks we are waiting on
        # TODO Make some way to cap the number of context's who have operations
        # executing. Or maybe just the number of operations. Or both.
        tasks = set()
        # Create tasks to wait on the results of each of the contexts submitted
        for ctx in ctxs:
            self.logger.debug(
                "kickstarting context: %s", (await ctx.handle()).as_string()
            )
            tasks.add(
                asyncio.create_task(
                    self.run_operations_for_ctx(ctx, strict=strict)
                )
            )
        try:
            # Return when outstanding operations reaches zero
            while tasks:
                # Wait for incoming events
                done, _pending = await asyncio.wait(
                    tasks, return_when=asyncio.FIRST_COMPLETED
                )

                for task in done:
                    # Remove the task from the set of tasks we are waiting for
                    tasks.remove(task)
                    # Get the tasks exception if any
                    exception = task.exception()
                    if strict and exception is not None:
                        raise exception
                    elif exception is not None:
                        # If there was an exception log it
                        output = io.StringIO()
                        task.print_stack(file=output)
                        self.logger.error("%s", output.getvalue().rstrip())
                        output.close()
                    else:
                        # All operations for a context completed
                        # Yield the context that completed and the results of its
                        # output operations
                        ctx, results = task.result()
                        yield ctx, results
                self.logger.debug("ctx.outstanding: %d", len(tasks) - 1)
        finally:
            # Cancel tasks which we don't need anymore now that we know we are done
            for task in tasks:
                if not task.done():
                    task.cancel()
                else:
                    task.exception()

    async def run_operations_for_ctx(
        self, ctx: BaseContextHandle, *, strict: bool = True
    ) -> AsyncIterator[Tuple[BaseContextHandle, Dict[str, Any]]]:
        # Track if there are more inputs
        more = True
        # Set of tasks we are waiting on
        tasks = set()
        # String representing the context we are executing operations for
        ctx_str = (await ctx.handle()).as_string()
        # Create initial events to wait on
        # TODO(dfass) Make ictx.added(ctx) specific to dataflow
        input_set_enters_network = asyncio.create_task(self.ictx.added(ctx))
        tasks.add(input_set_enters_network)
        try:
            # Return when outstanding operations reaches zero
            while tasks:
                if (
                    not more
                    and len(tasks) == 1
                    and input_set_enters_network in tasks
                ):
                    break
                # Wait for incoming events
                done, _pending = await asyncio.wait(
                    tasks, return_when=asyncio.FIRST_COMPLETED
                )
                for task in done:
                    # Remove the task from the set of tasks we are waiting for
                    tasks.remove(task)
                    # Get the tasks exception if any
                    exception = task.exception()
                    if strict and exception is not None:
                        if task is input_set_enters_network:
                            raise exception
                        raise OperationException(
                            "{}({}): {}".format(
                                task.operation.instance_name,
                                task.operation.inputs,
                                {
                                    parameter.key: parameter.value
                                    async for parameter in task.parameter_set.parameters()
                                },
                            )
                        ) from exception
                    elif exception is not None:
                        # If there was an exception log it
                        output = io.StringIO()
                        task.print_stack(file=output)
                        self.logger.error("%s", output.getvalue().rstrip())
                        output.close()

                    elif task is input_set_enters_network:
                        (
                            more,
                            new_input_sets,
                        ) = input_set_enters_network.result()
<<<<<<< HEAD
                        for (
                            unvalidated_input_set,
                            new_input_set,
                        ) in new_input_sets:
                            if unvalidated_input_set is not None:
                                async for operation, parameter_set in self.nctx.validator_target_set_pairs(
                                    self.octx,
                                    self.rctx,
                                    ctx,
                                    self.config.dataflow,
                                    unvalidated_input_set,
                                ):
                                    await self.rctx.add(
                                        operation, parameter_set
                                    )  # is this required here?
                                    dispatch_operation = await self.nctx.dispatch(
                                        self, operation, parameter_set
                                    )
                                    dispatch_operation.operation = operation
                                    dispatch_operation.parameter_set = (
                                        parameter_set
                                    )
                                    tasks.add(dispatch_operation)
                                    self.logger.debug(
                                        "[%s]: dispatch operation: %s",
                                        ctx_str,
                                        operation.instance_name,
                                    )
                            # Identify which operations have completed contextually
=======
                        for new_input_set in new_input_sets:
                            # forward inputs to subflow
                            await self.forward_inputs_to_subflow(
                                [x async for x in new_input_set.inputs()]
                            )
                            # Identify which operations have complete contextually
>>>>>>> d5a33d99
                            # appropriate input sets which haven't been run yet
                            async for operation, parameter_set in self.nctx.operations_parameter_set_pairs(
                                self.ictx,
                                self.octx,
                                self.rctx,
                                ctx,
                                self.config.dataflow,
                                new_input_set=new_input_set,
                            ):
                                # Validation operations shouldn't be run here
                                if operation.validator:
                                    continue

                                # Add inputs and operation to redundancy checker before
                                # dispatch
                                await self.rctx.add(operation, parameter_set)
                                # Dispatch the operation and input set for running
                                dispatch_operation = await self.nctx.dispatch(
                                    self, operation, parameter_set
                                )
                                dispatch_operation.operation = operation
                                dispatch_operation.parameter_set = (
                                    parameter_set
                                )
                                tasks.add(dispatch_operation)
                                self.logger.debug(
                                    "[%s]: dispatch operation: %s",
                                    ctx_str,
                                    operation.instance_name,
                                )
                        # Create a another task to waits for new input sets
                        input_set_enters_network = asyncio.create_task(
                            self.ictx.added(ctx)
                        )
                        tasks.add(input_set_enters_network)
        finally:
            # Cancel tasks which we don't need anymore now that we know we are done
            for task in tasks:
                if not task.done():
                    task.cancel()
                else:
                    task.exception()
            # Run cleanup
            async for _operation, _results in self.run_stage(
                ctx, Stage.CLEANUP
            ):
                pass
        # Set output to empty dict in case output operations fail
        output = {}
        # Run output operations and create a dict mapping the operation name to
        # the output of that operation
        try:
            output = {
                operation.instance_name: results
                async for operation, results in self.run_stage(
                    ctx, Stage.OUTPUT
                )
            }
        except:
            if strict:
                raise
            else:
                self.logger.error("%s", traceback.format_exc().rstrip())
        # If there is only one output operation, return only it's result instead
        # of a dict with it as the only key value pair
        if len(output) == 1:
            output = list(output.values())[0]
        # Return the context along with it's output
        return ctx, output

    async def run_stage(self, ctx: BaseInputSetContext, stage: Stage):
        # Identify which operations have complete contextually appropriate
        # input sets which haven't been run yet and are stage operations
        async for operation, parameter_set in self.nctx.operations_parameter_set_pairs(
            self.ictx,
            self.octx,
            self.rctx,
            ctx,
            self.config.dataflow,
            stage=stage,
        ):
            # Add inputs and operation to redundancy checker before dispatch
            await self.rctx.add(operation, parameter_set)
            # Run the operation, input set pair
            yield operation, await self.nctx.run(
                ctx, self, operation, await parameter_set._asdict()
            )


@entrypoint("memory")
class MemoryOrchestrator(BaseOrchestrator, BaseMemoryDataFlowObject):

    CONTEXT = MemoryOrchestratorContext

    def __init__(self, config: "BaseConfig") -> None:
        super().__init__(config)
        self._stack = None

    async def __aenter__(self) -> "DataFlowFacilitator":
        self._stack = await aenter_stack(
            self,
            {
                "rchecker": self.config.rchecker,
                "input_network": self.config.input_network,
                "operation_network": self.config.operation_network,
                "lock_network": self.config.lock_network,
                "opimp_network": self.config.opimp_network,
            },
            call=False,
        )
        return self

    async def __aexit__(self, exc_type, exc_value, traceback):
        await self._stack.aclose()

    def __call__(
        self, dataflow: DataFlow, **kwargs
    ) -> BaseDataFlowObjectContext:
        return self.CONTEXT(
            MemoryOrchestratorContextConfig(
                uid=secrets.token_hex(), dataflow=dataflow, reuse=kwargs
            ),
            self,
        )

    @classmethod
    def args(cls, args, *above) -> Dict[str, Arg]:
        # Extending above is done right before loading args of subclasses
        cls.config_set(
            args,
            above,
            "input",
            "network",
            Arg(type=BaseInputNetwork.load, default=MemoryInputNetwork),
        )
        cls.config_set(
            args,
            above,
            "operation",
            "network",
            Arg(
                type=BaseOperationNetwork.load, default=MemoryOperationNetwork
            ),
        )
        cls.config_set(
            args,
            above,
            "opimp",
            "network",
            Arg(
                type=BaseOperationImplementationNetwork.load,
                default=MemoryOperationImplementationNetwork,
            ),
        )
        cls.config_set(
            args,
            above,
            "lock",
            "network",
            Arg(type=BaseLockNetwork.load, default=MemoryLockNetwork),
        )
        cls.config_set(
            args,
            above,
            "rchecker",
            Arg(
                type=BaseRedundancyChecker.load,
                default=MemoryRedundancyChecker,
            ),
        )
        above = cls.add_orig_label(*above)
        for sub in [
            BaseInputNetwork,
            BaseOperationNetwork,
            BaseOperationImplementationNetwork,
            BaseLockNetwork,
            BaseRedundancyChecker,
        ]:
            for loaded in sub.load():
                loaded.args(args, *above)
        return args

    @classmethod
    def config(cls, config, *above):
        input_network = cls.config_get(config, above, "input", "network")
        operation_network = cls.config_get(
            config, above, "operation", "network"
        )
        opimp_network = cls.config_get(config, above, "opimp", "network")
        lock_network = cls.config_get(config, above, "lock", "network")
        rchecker = cls.config_get(config, above, "rchecker")
        above = cls.add_label(*above)
        return MemoryOrchestratorConfig(
            input_network=input_network.withconfig(config, *above),
            operation_network=operation_network.withconfig(config, *above),
            lock_network=lock_network.withconfig(config, *above),
            opimp_network=opimp_network.withconfig(config, *above),
            rchecker=rchecker.withconfig(config, *above),
        )

    @classmethod
    def basic_config(
        cls, *args: OperationImplementation, config: Dict[str, Any] = None
    ):
        """
        Creates a Memory Orchestrator which will be backed by other objects
        within dffml.df.memory.
        """
        if config is None:
            config = {}
        return MemoryOrchestrator(
            MemoryOrchestratorConfig(
                input_network=MemoryInputNetwork(BaseConfig()),
                operation_network=MemoryOperationNetwork(
                    MemoryOperationNetworkConfig(
                        operations=[Imp.op for Imp in args]
                    )
                ),
                lock_network=MemoryLockNetwork(BaseConfig()),
                rchecker=MemoryRedundancyChecker(
                    BaseRedundancyCheckerConfig(
                        key_value_store=MemoryKeyValueStore(BaseConfig())
                    )
                ),
                opimp_network=MemoryOperationImplementationNetwork(
                    MemoryOperationImplementationNetworkConfig(
                        operations={
                            imp.op.name: imp
                            for imp in [Imp.withconfig(config) for Imp in args]
                        }
                    )
                ),
            )
        )<|MERGE_RESOLUTION|>--- conflicted
+++ resolved
@@ -1453,7 +1453,6 @@
                             more,
                             new_input_sets,
                         ) = input_set_enters_network.result()
-<<<<<<< HEAD
                         for (
                             unvalidated_input_set,
                             new_input_set,
@@ -1482,15 +1481,11 @@
                                         ctx_str,
                                         operation.instance_name,
                                     )
-                            # Identify which operations have completed contextually
-=======
-                        for new_input_set in new_input_sets:
                             # forward inputs to subflow
                             await self.forward_inputs_to_subflow(
                                 [x async for x in new_input_set.inputs()]
                             )
-                            # Identify which operations have complete contextually
->>>>>>> d5a33d99
+                            # Identify which operations have completed contextually
                             # appropriate input sets which haven't been run yet
                             async for operation, parameter_set in self.nctx.operations_parameter_set_pairs(
                                 self.ictx,
