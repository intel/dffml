import os
import io
import re
import sys
import ast
import json
import pydoc
import runpy
import shutil
import string
import asyncio
import pathlib
import getpass
import tempfile
import platform
import textwrap
import functools
import importlib
import itertools
import subprocess
import contextlib
import dataclasses
import http.server
import configparser
import socketserver
import pkg_resources
import unittest.mock
import urllib.request
import importlib.util
from pathlib import Path
from typing import Any, List, Dict, Tuple, Callable, Optional

from ..base import BaseConfig
from ..util.os import chdir, MODE_BITS_SECURE
from ..version import VERSION
from ..util.skel import Skel, SkelTemplateConfig
from ..util.cli.cmd import CMD
from ..util.entrypoint import load
from ..base import MissingConfig, config as configdataclass, field
from ..util.packaging import is_develop
from ..util.net import cached_download
from ..util.data import traverse_config_get, export
from ..df.types import Input, DataFlow
from ..df.memory import MemoryOrchestrator
from ..configloader.configloader import BaseConfigLoader
from ..configloader.json import JSONConfigLoader
from ..operation.output import GetSingle
from ..plugins import (
    CORE_PLUGINS,
    CORE_PLUGIN_DEPS,
    PACKAGE_NAMES_TO_DIRECTORY,
    PACKAGE_DIRECTORY_TO_NAME,
)

config = configparser.ConfigParser()
config.read(Path("~", ".gitconfig").expanduser())

USER = "unknown"
with contextlib.suppress(KeyError):
    USER = getpass.getuser()

NAME = config.get("user", "name", fallback="Unknown")
EMAIL = config.get("user", "email", fallback="unknown@example.com")

REPO_ROOT = pathlib.Path(__file__).parents[2]


def create_from_skel(plugin_type):
    """
    Copies samples out of skel/ and does re-naming.
    """

    @configdataclass
    class CreateCMDConfig:
        package: str = field("Name of python package to create")
        user: str = field(f"Your username (default: {USER})", default=USER)
        name: str = field(
            f"Your name (default: {NAME})", default=NAME,
        )
        email: str = field(
            f"Your email (default: {EMAIL})", default=EMAIL,
        )
        description: str = field(
            f"Description of python package (default: DFFML {plugin_type} {{package name}})",
            default=None,
        )
        target: str = field(
            f"Directory to put code in (default: same as package name)",
            default=None,
        )

    class CreateCMD(CMD):

        skel = Skel()

        CONFIG = CreateCMDConfig

        async def run(self):
            # Set description if None
            if not self.description:
                self.description = f"DFFML {plugin_type} {self.package}"
            # Set target directory to package name if not given
            if not self.target:
                self.target = self.package
            # Extract
            self.skel.from_template(
                plugin_type,
                self.target,
                SkelTemplateConfig(
                    org=self.user,
                    package=self.package,
                    description=self.description,
                    name=self.name,
                    email=self.email,
                    dffml_version=VERSION,
                ),
            )

    return CreateCMD


class Create(CMD):
    """
    Create new models, operations, etc.
    """

    model = create_from_skel("model")
    operations = create_from_skel("operations")
    service = create_from_skel("service")
    source = create_from_skel("source")
    config = create_from_skel("config")


class Link(CMD):
    """
    Create required symlinks from skel/common to the other template directories
    """

    skel = Skel()

    async def run(self):
        for plugin in self.skel.plugins():
            self.skel.create_symlinks(plugin)


class Skeleton(CMD):
    """
    Work with the skeleton directories (create service templates)
    """

    link = Link


@configdataclass
class RunConfig:
    operation: str = field("Python path to operation")


class Run(CMD):
    """
    Run a single operation
    """

    CONFIG = RunConfig

    async def run(self):
        # Push current directory into front of path so we can run things
        # relative to where we are in the shell
        sys.path.insert(0, os.getcwd())
        # Lookup
        modname, qualname_separator, qualname = self.operation.partition(":")
        obj = importlib.import_module(modname)
        if qualname_separator:
            for attr in qualname.split("."):
                obj = getattr(obj, attr)
                self.logger.debug("Loaded operation: %s(%s)", attr, obj)
                return await self.run_op(attr, obj)

    def config_get(self, op, key, definition):
        # TODO De-duplicate code from dffml/base.py
        try:
            value = traverse_config_get(self.extra_config, key)
        except KeyError as error:
            raise MissingConfig("%s missing %s" % (op.name, key))
        # TODO Argparse nargs and Arg and primitives need to be unified
        if "Dict" in definition.primitive:
            # TODO handle Dict / spec completely
            self.logger.critical(
                "Dict / spec'd arguments are not yet completely handled"
            )
            value = json.loads(value[0])
        else:
            typecast = pydoc.locate(
                definition.primitive.replace("List[", "").replace("]", "")
            )
            # TODO This is a oversimplification of argparse's nargs
            if definition.primitive.startswith("List["):
                value = list(map(typecast, value))
            else:
                value = typecast(value[0])
                if typecast is str and value in ["True", "False"]:
                    raise MissingConfig("%s missing %s" % (op.name, key))
        return value

    async def run_op(self, name, opimp):
        # Create an instance of BaseConfigurable and have it parse the inputs
        # from self.extra_config. Use the op.inputs to know what we should pass
        # to config_get
        inputs = []
        for name, definition in opimp.op.inputs.items():
            try:
                inputs.append(
                    Input(
                        value=self.config_get(opimp.op, name, definition),
                        definition=definition,
                    )
                )
            except MissingConfig as error:
                error.args = (f"{opimp.op.inputs}: {error.args[0]}",)
                raise error

        config = {}
        extra_config = self.extra_config

        for i in range(0, 2):
            if "config" in extra_config and len(extra_config["config"]):
                extra_config = extra_config["config"]

        # TODO(p0) This only goes one level deep. This won't work for
        # configs that are multi-leveled
        if extra_config:
            config = extra_config

        dataflow = DataFlow.auto(GetSingle, opimp)
        if config:
            dataflow.configs[opimp.op.name] = config

        # Run the operation in the memory orchestrator
        async with MemoryOrchestrator.withconfig({}) as orchestrator:
            # Orchestrate the running of these operations
            async with orchestrator(dataflow) as octx:
                async for ctx, results in octx.run(
                    [
                        Input(
                            value=[
                                definition.name
                                for definition in opimp.op.outputs.values()
                            ],
                            definition=GetSingle.op.inputs["spec"],
                        ),
                        *inputs,
                    ]
                ):
                    return results


@configdataclass
class ListEntrypointsConfig:
    entrypoint: str = field("Entrypoint to list, example: dffml.model")


class ListEntrypoints(CMD):

    CONFIG = ListEntrypointsConfig

    async def run(self):
        for entrypoint in pkg_resources.iter_entry_points(self.entrypoint):
            print(f"{entrypoint} -> {entrypoint.dist!r}")


class Entrypoints(CMD):

    _list = ListEntrypoints


@configdataclass
class ExportConfig:
    export: str = field("Python path to object to export",)
    configloader: BaseConfigLoader = field(
        "ConfigLoader to use", default=JSONConfigLoader,
    )
    not_linked: bool = field(
        "Do not export dataflows as linked",
        default=False,
        action="store_true",
    )


class Export(CMD):

    CONFIG = ExportConfig

    async def run(self):
        async with self.configloader() as configloader:
            async with configloader() as loader:
                for obj in load(self.export, relative=os.getcwd()):
                    self.logger.debug("Loaded %s: %s", self.export, obj)
                    if isinstance(obj, DataFlow):
                        sys.stdout.buffer.write(
                            await loader.dumpb(
                                obj.export(linked=not self.not_linked)
                            )
                        )
                    elif hasattr(obj, "export"):
                        sys.stdout.buffer.write(
                            await loader.dumpb(obj.export())
                        )
                    elif hasattr(obj, "_asdict"):
                        sys.stdout.buffer.write(
                            await loader.dumpb(obj._asdict())
                        )
                    else:
                        sys.stdout.buffer.write(
                            await loader.dumpb(export(obj))
                        )


class MissingDependenciesError(Exception):
    """
    Raised when a package has non-pip installable dependencies, or pip
    installable dependencies that must be installed before running the setup.py
    """


@configdataclass
class InstallConfig:
    skip: List[str] = field(
        "List of plugin paths not to install (Example: model/scikit)",
        default_factory=lambda: [],
    )
    nocheck: bool = field(
        "Do not preform pre-install dependency checks", default=False
    )
    user: bool = field(
        "Perform user install", default=False, action="store_true"
    )


# TODO (p3) Remove production packages. Download full source if not already
# installed in development mode.
class Install(CMD):
    """
    Uninstall production packages and install dffml in development mode.
    """

    CONFIG = InstallConfig

    @staticmethod
    def dep_check(
        plugin_deps: Dict[Tuple[str, str], Dict[str, Callable[[], bool]]],
        skip: Optional[List[Tuple[str, str]]] = None,
    ):
        """
        Check if all dependencies are installed prior to running setup.py
        installs of plugins
        """
        if skip is None:
            skip = []
        missing_deps = {}
        for package, deps in plugin_deps.items():
            plugin_path = "/".join(package)
            if plugin_path in skip:
                continue
            missing_plugin_deps = {
                name: check_if_dep_found()
                for name, check_if_dep_found in deps.items()
            }
            if not all(missing_plugin_deps.values()):
                missing_deps[plugin_path] = [
                    name
                    for name, found in missing_plugin_deps.items()
                    if not found
                ]
        # Display info on missing dependencies if there are any
        if missing_deps:
            msg = "The following plugins have unmet dependencies and could not be installed\n\n"
            for plugin_path, deps in missing_deps.items():
                msg += f"    {plugin_path}\n\n"
                for name in deps:
                    msg += f"        {name}\n"
                msg += "\n"
            msg += "Install missing dependencies and re-run plugin install, or skip with\n\n"
            msg += "    -skip "
            msg += " ".join(missing_deps.keys())
            raise MissingDependenciesError(msg)

    async def run(self):
        main_package = is_develop("dffml")
        if not main_package:
            raise NotImplementedError(
                "Currenty you need to have at least the main package already installed in development mode."
            )
        # Check if plugins not in skip list have unmet dependencies
        if not self.nocheck:
            self.dep_check(CORE_PLUGIN_DEPS, self.skip)
        self.logger.info("Installing %r in development mode", CORE_PLUGINS)
        failed = []
        cmd = [
            sys.executable,
            "-m",
            "pip",
            "install",
        ]
        # If on Windows, PyTorch wants us to use a find links URL for pip
        if platform.system() == "Windows":
            cmd += ["-f", "https://download.pytorch.org/whl/torch_stable.html"]
        # Install user site directory
        if self.user:
            cmd.append(f"--user")
        for package in CORE_PLUGINS:
            if "/".join(package) in self.skip:
                continue
            package_path = Path(*main_package.parts, *package)
            # Install package in development mode
            cmd += ["-e", str(package_path.absolute())]
        self.logger.debug("Running: %s", " ".join(cmd))
        # Packages fail to install if we run pip processes in parallel
        proc = await asyncio.create_subprocess_exec(*cmd)
        await proc.wait()
        if proc.returncode != 0:
            importlib.invalidate_caches()
            for package_name, package in PACKAGE_NAMES_TO_DIRECTORY.items():
                try:
                    importlib.util.find_spec(package_name.replace("-", "_"))
                except ModuleNotFoundError:
                    failed.append("/".join(package))
            raise RuntimeError(f"pip failed to install: {','.join(failed)}")


@configdataclass
class SetupPyKWArgConfig:
    kwarg: str = field("Keyword argument to write to stdout")
    setupfilepath: str = field("Path to setup.py",)


class SetupPyKWArg(CMD):
    """
    Get a keyword argument from a call to setup in a setup.py file.
    """

    CONFIG = SetupPyKWArgConfig

    @staticmethod
    def get_kwargs(setupfilepath: str):
        setupfilepath = Path(setupfilepath)
        setup_kwargs = {}

        def grab_setup_kwargs(**kwargs):
            setup_kwargs.update(kwargs)

        with chdir(str(setupfilepath.parent)):
            spec = importlib.util.spec_from_file_location(
                "setup", str(setupfilepath.parts[-1])
            )
            with unittest.mock.patch(
                "setuptools.setup", new=grab_setup_kwargs
            ):
                setup = importlib.util.module_from_spec(spec)
                spec.loader.exec_module(setup)

        return setup_kwargs

    async def run(self):
        print(self.get_kwargs(self.setupfilepath)[self.kwarg])


class VersionNotFoundError(Exception):
    """
    Raised when a version.py file is parsed and no VERSION variable is found.
    """


@configdataclass
class SetupPyVersionConfig:
    versionfilepath: str = field("Path to version.py")


class SetupPyVersion(CMD):
    """
    Read a version.py file that would be referenced by a setup.py or setup.cfg.
    The version.py file contains the version of the package in the VERSION
    variable.
    """

    CONFIG = SetupPyVersionConfig

    def parse_version(self, filename: str):
        self.logger.debug("Checking for VERSION in file %r", filename)
        with open(filename, "r") as f:
            for line in f:
                self.logger.debug("Checking for VERSION in line %r", line)
                if line.startswith("VERSION"):
                    return ast.literal_eval(
                        line.strip().split("=")[-1].strip()
                    )
        raise VersionNotFoundError(self.versionfilepath)

    async def run(self):
        print(self.parse_version(self.versionfilepath))


# Instance of parse_version method as function for logging
parse_version = SetupPyVersion().parse_version


class SetupPy(CMD):

    kwarg = SetupPyKWArg
    version = SetupPyVersion


class RepoDirtyError(Exception):
    """
    Raised when a release was attempted but there are uncommited changes
    """


@configdataclass
class ReleaseConfig:
    package: Path = field("Relative path to package to release",)


class Release(CMD):
    """
    Release a package (if not already released)
    """

    CONFIG = ReleaseConfig

    async def run(self):
        # Ensure we have a pathlib.Path object
        self.package = Path(self.package).resolve()
        # Ensure target plugin directory has no unstaged changes
        cmd = ["git", "status", "--porcelain", str(self.package)]
        self.logger.debug("Running: %s", " ".join(cmd))
        proc = await asyncio.create_subprocess_exec(
            *cmd,
            stdout=asyncio.subprocess.PIPE,
            stderr=asyncio.subprocess.PIPE,
        )
        stdout, stderr = await proc.communicate()
        if stderr or proc.returncode != 0:
            raise RuntimeError(stderr.decode())
        if stdout:
            raise RepoDirtyError("Uncommited changes")
        # cd to directory
        with chdir(str(self.package)):
            # Get name
            name = {(): "dffml", **PACKAGE_DIRECTORY_TO_NAME,}[
                self.package.relative_to(REPO_ROOT).parts
            ]
            # Load version
            version = parse_version(
                str(self.package / name.replace("-", "_") / "version.py")
            )
            # Check if version is on PyPi
            url = f"https://pypi.org/pypi/{name}/json"
            # TODO(p5) Blocking request in coroutine
            with urllib.request.urlopen(url) as resp:
                package_json = json.load(resp)
                if package_json["info"]["version"] == version:
                    print(f"Version {version} of {name} already on PyPi")
                    return
            # Create a fresh copy of the codebase to upload
            with tempfile.TemporaryDirectory() as tempdir:
                # The directory where the fresh copy will live
                clean_dir = pathlib.Path(tempdir, "clean")
                clean_dir.mkdir(mode=MODE_BITS_SECURE)
                archive_file = pathlib.Path(tempdir, "archive.tar")
                # Create the archive
                with open(archive_file, "wb") as archive:
                    cmd = ["git", "archive", "--format=tar", "HEAD"]
                    print(f"$ {' '.join(cmd)}")
                    proc = await asyncio.create_subprocess_exec(
                        *cmd, stdout=archive
                    )
                    await proc.wait()
                    if proc.returncode != 0:
                        raise RuntimeError
                # Change directory into the clean copy
                with chdir(clean_dir):
                    # Extract the archive
                    shutil.unpack_archive(archive_file)
                    # Upload if not present
                    for cmd in [
                        [sys.executable, "setup.py", "sdist"],
                        [sys.executable, "setup.py", "bdist_wheel"],
                        [sys.executable, "-m", "twine", "upload", "dist/*"],
                    ]:
                        print(f"$ {' '.join(cmd)}")
                        proc = await asyncio.create_subprocess_exec(*cmd)
                        await proc.wait()
                        if proc.returncode != 0:
                            raise RuntimeError


class BumpInter(CMD):
    """
    Bump the version number of other plugins within the dependency list of
    each plugin. This is for interdependent plugins.
    """

    async def run(self):
        # Map package names to their versions
        package_name_to_version = {
            name: (
                re.compile(
                    name + r">=[0-9]+\.[0-9]+\..*$", flags=re.MULTILINE
                ),
                parse_version(
                    REPO_ROOT.joinpath(
                        *directory, name.replace("-", "_"), "version.py"
                    )
                ),
            )
            for directory, name in {
                ".": "dffml",
                **PACKAGE_DIRECTORY_TO_NAME,
            }.items()
        }
        # Go through each plugin
        for directory, name in PACKAGE_DIRECTORY_TO_NAME.items():
            # Update all the setup.cfg files
            setup_cfg_path = REPO_ROOT.joinpath(*directory, "setup.cfg")
            setup_cfg_contents = setup_cfg_path.read_text()
            # Go through each plugin, check if it exists within the setup.cfg
            for name, (regex, version) in package_name_to_version.items():
                update_to = f"{name}>={version}"
                setup_cfg_contents, number_of_subs_made = regex.subn(
                    update_to, setup_cfg_contents
                )
                if number_of_subs_made:
                    self.logger.debug(
                        f"Updated {setup_cfg_path} to use {update_to}"
                    )
            # If it does, overwrite the old version with the new version
            setup_cfg_path.write_text(setup_cfg_contents)


class RCMissingHyphen(Exception):
    pass


@configdataclass
class BumpPackagesConfig:
    version: str = field("Version to increment by",)
    skip: List[str] = field(
        "Do not increment versions in these packages",
        default_factory=lambda: [],
        required=False,
    )
    only: List[str] = field(
        "Only increment versions in these packages",
        default_factory=lambda: [],
        required=False,
    )


class BumpPackages(CMD):
    """
    Bump all the versions of all the packages and increment the version number
    given.
    """

    CONFIG = BumpPackagesConfig

    @staticmethod
    def bump_version(original, increment):
        # Ensure that we conform to semantic versioning spec. PEP-440 will
        # normalize it to not have a hyphen.
        if "rc" in original and not "-rc" in original:
            raise RCMissingHyphen(
                f"Semantic versioning requires a hyphen, original is in violation {original}"
            )
        if "rc" in increment and not "-rc" in increment:
            raise RCMissingHyphen(
                f"Semantic versioning requires a hyphen, increment is in violation {increment}"
            )
        # Support for release candidates X.Y.Z-rcN
        # Parse out the release candidate if it exists
        original_rc = 0
        if "-rc" in original:
            original, original_rc = original.split("-rc")
            original_rc = int(original_rc)
        increment_rc = None
        if "-rc" in increment:
            increment, increment_rc = increment.split("-rc")
            increment_rc = int(increment_rc)
        # Split on .
        # zip: Create three instances of (original[i], increment[i])
        new_version_no_rc_numbers = []
        for n_original, n_increment in zip(
            original.split("."), increment.split(".")
        ):
            if n_increment == "Z":
                # If 'Z' was given as the increment, zero spot instead of sum
                new_version_no_rc_numbers.append(0)
            else:
                # Add each pair together
                new_version_no_rc_numbers.append(
                    int(n_original) + int(n_increment)
                )
        # map: str: Convert back to strings
        # Join numbers with .
        new_version_no_rc = ".".join(map(str, new_version_no_rc_numbers))
        # Do not add rc if it wasn't incremented
        if increment_rc is None:
            return new_version_no_rc
        # Otherwise, add rc
        return new_version_no_rc + f"-rc{original_rc + increment_rc}"

    async def run(self):
        main_package = is_develop("dffml")
        if not main_package:
            raise NotImplementedError(
                "Need to reinstall the main package in development mode."
            )
        # Go through each plugin
        for directory, name in {
            ".": "dffml",
            **PACKAGE_DIRECTORY_TO_NAME,
        }.items():
            # Update all the version files
            version_file = REPO_ROOT.joinpath(
                *directory, name.replace("-", "_"), "version.py"
            )
            # If we're only supposed to increment versions of some packages,
            # check we're in the right package, skip if not.
            with chdir(version_file.parents[1]):
                if self.only and name not in self.only:
                    self.logger.debug(
                        "Version file not in only %s", version_file
                    )
                    continue
                elif name in self.skip:
                    self.logger.debug("Skipping version file %s", version_file)
                    continue
            # Read the file
            filetext = version_file.read_text()
            # Find the version as a string
            modified_lines = []
            for line in filetext.split("\n"):
                # Look for the line containing the version string
                if line.startswith("VERSION"):
                    # Parse the version string
                    version = ast.literal_eval(line.split("=")[-1].strip())
                    # Increment the version string
                    version = self.bump_version(version, self.version)
                    # Modify the line to use the new version string
                    line = f'VERSION = "{version}"'
                # Append line to list of lines to write back
                modified_lines.append(line)
            # Write back the file using the modified lines
            filetext = version_file.write_text("\n".join(modified_lines))
            self.logger.debug("Updated version file %s", version_file)


@configdataclass
class PinDepsConfig:
    logs: pathlib.Path = field("Path to CI log zip file")
    update: bool = field(
        "Update all requirements.txt files with pinned dependencies",
        default=False,
    )


@dataclasses.dataclass
class PinDepsPlugin:
    path: str
    setup_cfg_path: pathlib.Path
    setup_cfg_pre_deps: str
    setup_cfg_post_deps: str
    setup_cfg_pinned: str


class PinDeps(CMD):
    """
    Parse a GitHub Actions log archive to produce pinned dependencies for each
    requirements.txt
    """

    CONFIG = PinDepsConfig
    # Lowest supported version of Python by all plugins
    LOWEST_PYTHON_VERSION = (3, 7)

    @classmethod
    def requirement_package_name(cls, line):
        """
        Parse a line from requirements.txt and return the package name

        "Per PEP 508, valid project names must: Consist only of ASCII letters,
        digits, underscores (_), hyphens (-), and/or periods (.), and. Start & end
        with an ASCII letter or digit."
        """
        if not line:
            raise ValueError("line is blank")

        i = 0
        name = ""
        while i < len(line) and line[i] in (
            "_",
            "-",
            ".",
            *string.ascii_letters,
            *string.digits,
        ):
            name += line[i]
            i += 1

        # Replace _ with - since that's what PyPi uses
        return name.replace("_", "-")

    @classmethod
    def remove_ansi_escape(cls, contents):
        """
        Found on Stack Overflow from Martijn Pieters, only modified input
        variable name.
        - https://stackoverflow.com/a/14693789
        - https://creativecommons.org/licenses/by-sa/4.0/
        """
        # 7-bit and 8-bit C1 ANSI sequences
        ansi_escape_8bit = re.compile(
            br"(?:\x1B[@-Z\\-_]|[\x80-\x9A\x9C-\x9F]|(?:\x1B\[|\x9B)[0-?]*[ -/]*[@-~])"
        )
        return ansi_escape_8bit.sub(b"", contents)

    @classmethod
    def parse_github_actions_log_file(cls, contents):
        lines = (
            cls.remove_ansi_escape(contents)
            .replace(b"\r", b"")
            .decode(errors="ignore")
            .split("\n")
        )

        # Map packages to versions that were installed in CI
        ci_installed = {}

        for line in lines:
            if "Requirement already satisfied:" in line:
                # Check for packages that may have been installed previously that would show
                # up as file:// URLs
                # Example:
                #   Requirement already satisfied: vowpalwabbit>=8.8.1 in /usr/share/miniconda/lib/python3.7/site-packages (from dffml-model-vowpalWabbit==0.0.1) (8.8.1)
                line = line.split()
                # Get package name
                package_name = cls.requirement_package_name(
                    line[line.index("satisfied:") + 1]
                )
                if not package_name:
                    continue
                # Check if we don't have a version for this package yet
                if package_name not in ci_installed:
                    # Get package version, strip ()
                    ci_installed[package_name] = line[-1][1:-1]
            elif "==" in line:
                # Skip any lines that are not in the format of:
                #   2020-11-23T05:54:36.4861610Z absl-py==0.11.0
                if line.count("Z ") != 1:
                    continue
                line = line.split("Z ")[-1].split("==")
                if not line[0] or not line[1]:
                    continue
                # Get package name
                package_name = cls.requirement_package_name(line[0])
                if not package_name:
                    continue
                # with contextlib.suppress(Exception):
                ci_installed[package_name] = line[1]

        # Add all the core plugins to the list of installed packages
        for (
            plugin_name,
            plugin_directory,
        ) in PACKAGE_NAMES_TO_DIRECTORY.items():
            ci_installed[plugin_name] = parse_version(
                str(
                    REPO_ROOT.joinpath(
                        *plugin_directory,
                        plugin_name.replace("-", "_"),
                        "version.py",
                    )
                )
            )
            print(
                parse_version(
                    str(
                        pathlib.Path(
                            *plugin_directory,
                            plugin_name.replace("-", "_"),
                            "version.py",
                        )
                    )
                )
            )

        return ci_installed

    FIND_CI_INSTALLED_LINUX_PLUGIN_VERSION_REGEX = re.compile(
        r"\(([a-z./]+), ([0-9.]+)\)"
    )
    FIND_CI_INSTALLED_NON_LINUX_VERSION_REGEX = re.compile(r"\(([0-9.]+)\)")

    @classmethod
    def find_ci_installed(cls, logs_dir: pathlib.Path):
        ci_installed = {}

        for log_file_path in logs_dir.rglob("*.txt"):
            if "windows" in log_file_path.stem:
                platform_system = "Windows"
            elif "macos" in log_file_path.stem:
                platform_system = "Darwin"
            else:
                platform_system = "Linux"

                match = cls.FIND_CI_INSTALLED_LINUX_PLUGIN_VERSION_REGEX.search(
                    log_file_path.stem
                )
                if not match:
                    continue

                plugin, python_version = match.groups()
                # Only look for the pip freeze on the main plugin
                if plugin != ".":
                    continue

            contents = log_file_path.read_bytes()
            if not b"pip freeze" in contents:
                continue

            if platform_system in ("Windows", "Darwin"):
                python_version = cls.FIND_CI_INSTALLED_NON_LINUX_VERSION_REGEX.search(
                    log_file_path.stem
                ).groups()[
                    0
                ]

            ci_installed[
                (platform_system, python_version)
            ] = cls.parse_github_actions_log_file(contents)

        return ci_installed

    async def pin_deps(self, logs_dir: pathlib.Path):
        root = pathlib.Path(__file__).parents[2]

        ci_installed = self.find_ci_installed(logs_dir)

        # for setup_cfg_path in root.rglob("setup.cfg"):
        for package_directory in PACKAGE_DIRECTORY_TO_NAME.keys():
            setup_cfg_path = root.joinpath(*package_directory, "setup.cfg")
            setup_cfg_contents = setup_cfg_path.read_text()
            # Pull the dependencies out of the install_requires list
            setup_cfg_lines = setup_cfg_contents.split("\n")
            setup_cfg_lines = [line.rstrip() for line in setup_cfg_lines]
            dependencies = setup_cfg_lines[
                setup_cfg_lines.index("install_requires =") + 1 :
            ]
            # Find the last depedency in the list by looking for when the
            # indentation level goes back to normal, meaning no indent.
            for i, line in enumerate(dependencies):
                current_indent = len(line) - len(line.lstrip())
                if current_indent == 0:
                    break
            # The contents of the file up until the point where the
            # install_requires list starts
            setup_cfg_pre_deps = setup_cfg_lines[
                : setup_cfg_lines.index("install_requires =") + 1
            ]
            # The contents of the file immediatly after the install_requires
            # list. We are going to replace what's between these two.
            setup_cfg_post_deps = setup_cfg_lines[
                setup_cfg_lines.index("install_requires =") + 1 + i :
            ]
            # The dependency list ends when the indent level changes
            dependencies = dependencies[:i]
            dependencies = [line.strip() for line in dependencies]
            # Remove comments
            # TODO Remove?: dependencies = [line for line in dependencies if not line.startswith("#")]
            # Add all packages in setup.cfg files to set of required packages
            for i, line in enumerate(dependencies):
                # Skip comments
                if line.startswith("#") or not line:
                    continue
                package_name = self.requirement_package_name(line)
                if not package_name:
                    continue
                # Ensure package was installed in CI
                for supported_os, supported_python in [
                    ("Linux", "3.7"),
                    ("Linux", "3.8"),
                ]:
                    if (supported_os, supported_python) not in ci_installed:
                        raise ValueError(
                            f"Supported OS/Python version {supported_os} {supported_python}: not in {ci_installed.keys()}"
                        )
                    if (
                        package_name
                        not in ci_installed[(supported_os, supported_python)]
                    ):
                        raise ValueError(
                            f"Plugin {setup_cfg_path.parent}: {package_name!r} not in {ci_installed[(supported_os, supported_python)]}"
                        )
                # Modify the line to be a pinned package
                line_contents = []
                for (
                    (platform_system, python_version),
                    packages_installed,
                ) in ci_installed.items():
                    if package_name not in packages_installed:
                        continue
                    package_version_installed = packages_installed[
                        package_name
                    ]
                    line_contents.append(
                        f'{package_name}=={package_version_installed}; platform_system == "{platform_system}" and python_version == "{python_version}"',
                    )
                dependencies[i] = "\t".join(line_contents)

                self.logger.debug(f"{line:<40} | {dependencies[i]}")

            yield PinDepsPlugin(
                path=str(setup_cfg_path.relative_to(root)),
                setup_cfg_path=setup_cfg_path,
                setup_cfg_pre_deps=setup_cfg_pre_deps,
                setup_cfg_post_deps=setup_cfg_post_deps,
                setup_cfg_pinned=[
                    (" " * 4) + line.replace("\t", "\n" + (" " * 4))
                    for line in dependencies
                ],
            )

    async def run(self):
        async for plugin in self.pin_deps(pathlib.Path(self.logs)):
            yield plugin
            if self.update:
                plugin.setup_cfg_path.write_text(
                    "\n".join(
                        itertools.chain(
                            plugin.setup_cfg_pre_deps,
                            plugin.setup_cfg_pinned,
                            plugin.setup_cfg_post_deps,
                        )
                    )
                )


class CommitLintError(Exception):
    pass


class CommitLint(CMD):
    """
    Enforce commit message style 
    """

    def _get_ignore_filter(self):
        return lambda x: not x.endswith("_")

    def _execute_func_list(self, param, func_list):
        for func in func_list:
            param = func(param)
        return param

    async def _get_file_mutations(self):
        no_mutation = lambda x: x
        mutation_func_factory = lambda ext: lambda x: x + ext
        extensions = await self._get_all_exts()
        mutations = {
            "prefix_mutations": [
                no_mutation,
                lambda x: "." + x,
                lambda x: "dffml/" + x,
            ],
            "suffix_mutations": [
                no_mutation,
                *[mutation_func_factory(ext) for ext in extensions],
            ],
        }
        return mutations

    async def _get_cmd_output(self, cmd: List[str]):
        proc = await asyncio.create_subprocess_exec(
            *cmd, stdout=asyncio.subprocess.PIPE
        )
        stdout, _ = await proc.communicate()
        if proc.returncode != 0:
            raise RuntimeError
        output = stdout.decode().strip()
        return output

    async def _get_relevant_commits(self):
        cmd = [
            "git",
            "log",
            "--no-merges",
            "--oneline",
            "--format=%s",
            await self._get_current_branch(),
            "^master",  #! This needs to change when master is renamed to main.
        ]
        commits = await self._get_cmd_output(cmd)
        commits_list = commits.split("\n")
        return commits_list

    async def _get_current_branch(self):
        cmd = ["git", "branch", "--show-current"]
        current_branch = await self._get_cmd_output(cmd)
        return current_branch

    async def _get_commmit_details(self, msg):
        cmd = ["git", "log", f"--grep={msg}"]
        commit_details = await self._get_cmd_output(cmd)
        return commit_details

    async def _get_all_exts(self):
        cmd_1 = [
            "git",
            "ls-tree",
            "-r",
            "HEAD",
            "--name-only",
        ]
        tracked_files = await self._get_cmd_output(cmd_1)
        tracked_files = tracked_files.split("\n")
        extentions = set()
        for file in tracked_files:
            _, file_extension = os.path.splitext(file)
            extentions.add(file_extension)
        return extentions

    async def validate_commit_msg(self, msg):
        root = Path(__file__).parents[2]
        test_path = "/".join(
            filter(
                self._get_ignore_filter(), map(str.strip, msg.split(":")[:-1])
            )
        )
        mutations_dict = await self._get_file_mutations()
        mutation_pipelines = itertools.product(
            *[
                [mutation for mutation in mutations_list]
                for mutations_list in mutations_dict.values()
            ]
        )
        mutated_paths = [
            root / pathlib.Path(self._execute_func_list(test_path, pipeline))
            for pipeline in mutation_pipelines
        ]
        is_valid = any(
            [
                all(
                    [
                        mutated_path.exists(),
                        mutated_path != root,
                        test_path != "",
                    ]
                )
                for mutated_path in mutated_paths
            ]
        )
        return is_valid

    async def run(self):
        commits_list = await self._get_relevant_commits()
        is_valid_lst = [
            await self.validate_commit_msg(msg) for msg in commits_list
        ]
        raise_error = not all(is_valid_lst)
        if raise_error:
            for commit, is_valid in zip(commits_list, is_valid_lst):
                if not is_valid:
                    print(await self._get_commmit_details(commit))
            raise CommitLintError


class CI(CMD):
    """
    CI related commands
    """

    pindeps = PinDeps


class Bump(CMD):
    """
    Bump the the main package in the versions plugins, or any or all libraries.
    """

    inter = BumpInter
    packages = BumpPackages


class SphinxBuildError(Exception):
    """
    Raised when sphinx-build command exits with a non-zero error code.
    """

    def __str__(self):
        return "[ERROR] Failed run sphinx, is it installed (pip install -U .[dev])?"


@configdataclass
class MakeDocsConfig:
    target: Path = field(
        "Path to target directory for saving docs", default=None
    )
    port: int = field("PORT for the local docs server", default=8080)
    http: bool = field(
        "If set a SimpleHTTP server would be started to show generated docs",
        default=False,
    )


class MakeDocs(CMD):
    """
    Generate docs of the complete package 
    """

    CONFIG = MakeDocsConfig

    async def _exec_cmd(self, cmd: List[str]) -> int:
        print(f"$ {' '.join(cmd)}")
        proc = await asyncio.create_subprocess_exec(*cmd)
        await proc.wait()
        return proc.returncode

    async def run(self):
        root = Path(__file__).parents[2]
        pages_path = (
            root / "pages" if self.target is None else Path(self.target)
        )
        shutil.rmtree(pages_path, ignore_errors=True)
        pages_path.mkdir()  # needed for testing

        docs_path = root / "docs"
        files_to_check = [
            (("changelog.md",), ("CHANGELOG.md",)),
            (("shouldi.md",), ("examples", "shouldi", "README.md",)),
            (("swportal.rst",), ("examples", "swportal", "README.rst",)),
            (
                ("contributing", "consoletest.md",),
                ("dffml", "util", "testing", "consoletest", "README.md",),
            ),
        ]

        for symlink, source in files_to_check:
            file_path = docs_path.joinpath(*symlink)
            if not file_path.exists():
                file_path.symlink_to(root.joinpath(*source))

        # HTTP Service Docs
        service_path = docs_path / "plugins" / "service"
        service_path.mkdir(parents=True, exist_ok=True)
        http_docs_pth = service_path / "http"

        if http_docs_pth.exists():
            http_docs_pth.unlink()

        http_docs_pth.symlink_to(root / "service" / "http" / "docs")

        # Main Docs
        scripts_path = root / "scripts"
        scripts_to_run = ["docs.py", "docs_api.py"]
        for script in scripts_to_run:
            cmd = [sys.executable, str(scripts_path / script)]
            returncode = await self._exec_cmd(cmd)
            if returncode != 0:
                raise RuntimeError

        cmd = [
            [
                e.name
                for e in pkg_resources.iter_entry_points("console_scripts")
                if e.name.startswith("sphinx-build")
            ][0],
            "-W",
            "-b",
            "html",
            "docs",
            str(pages_path),
        ]
        returncode = await self._exec_cmd(cmd)
        if returncode != 0:
            raise SphinxBuildError

        images_path = docs_path / "images"
        images_set = set(images_path.iterdir())
        target_set = set(pages_path.iterdir())

        files_to_copy = list(images_set - target_set)
        for file in files_to_copy:
            shutil.copy(file, pages_path)

        copybutton_path = pages_path / "_static" / "copybutton.js"

        cached_download(
            "https://raw.githubusercontent.com/python/python-docs-theme/master/python_docs_theme/static/copybutton.js",
            copybutton_path,
            "061b550f64fb65ccb73fbe61ce15f49c17bc5f30737f42bf3c9481c89f7996d0004a11bf283d6bd26cf0b65130fc1d4b",
        ).add_target_to_args_and_validate([])

        nojekyll_path = pages_path / ".nojekyll"
        nojekyll_path.touch(exist_ok=True)

        if self.http:

            handler = functools.partial(
                http.server.SimpleHTTPRequestHandler, directory=str(pages_path)
            )

            with socketserver.TCPServer(("", self.port), handler) as httpd:
                httpd.serve_forever()


class Develop(CMD):
    """
    Development utilities for hacking on DFFML itself
    """

    create = Create
    skel = Skeleton
    run = Run
    export = Export
    entrypoints = Entrypoints
    install = Install
    release = Release
    setuppy = SetupPy
    bump = Bump
    ci = CI
<<<<<<< HEAD
    lintcommits = CommitLint
=======
    docs = MakeDocs
>>>>>>> 2e3bfeb3
<|MERGE_RESOLUTION|>--- conflicted
+++ resolved
@@ -1328,8 +1328,5 @@
     setuppy = SetupPy
     bump = Bump
     ci = CI
-<<<<<<< HEAD
     lintcommits = CommitLint
-=======
-    docs = MakeDocs
->>>>>>> 2e3bfeb3
+    docs = MakeDocs