import os
import sys
import ast
import json
import pydoc
import shutil
import asyncio
import pathlib
import getpass
import tempfile
import importlib
import subprocess
import contextlib
import configparser
import pkg_resources
import unittest.mock
import urllib.request
import importlib.util
from pathlib import Path
from typing import List, Dict, Tuple, Callable, Optional

from ..base import BaseConfig
from ..util.os import chdir, MODE_BITS_SECURE
from ..version import VERSION
from ..util.skel import Skel, SkelTemplateConfig
from ..util.cli.cmd import CMD
from ..util.entrypoint import load
from ..base import MissingConfig, config as configdataclass, field
from ..util.packaging import is_develop
from ..util.data import traverse_config_get, export
from ..df.types import Input, DataFlow
from ..df.memory import MemoryOrchestrator
from ..configloader.configloader import BaseConfigLoader
from ..configloader.json import JSONConfigLoader
from ..operation.output import GetSingle
from ..plugins import CORE_PLUGINS, CORE_PLUGIN_DEPS

config = configparser.ConfigParser()
config.read(Path("~", ".gitconfig").expanduser())

USER = "unknown"
with contextlib.suppress(KeyError):
    USER = getpass.getuser()

NAME = config.get("user", "name", fallback="Unknown")
EMAIL = config.get("user", "email", fallback="unknown@example.com")


def create_from_skel(plugin_type):
    """
    Copies samples out of skel/ and does re-naming.
    """

    @configdataclass
    class CreateCMDConfig:
        package: str = field("Name of python package to create")
        user: str = field(f"Your username (default: {USER})", default=USER)
        name: str = field(
            f"Your name (default: {NAME})", default=NAME,
        )
        email: str = field(
            f"Your email (default: {EMAIL})", default=EMAIL,
        )
        description: str = field(
            f"Description of python package (default: DFFML {plugin_type} {{package name}})",
            default=None,
        )
        target: str = field(
            f"Directory to put code in (default: same as package name)",
            default=None,
        )

    class CreateCMD(CMD):

        skel = Skel()

        CONFIG = CreateCMDConfig

        async def run(self):
            # Set description if None
            if not self.description:
                self.description = f"DFFML {plugin_type} {self.package}"
            # Set target directory to package name if not given
            if not self.target:
                self.target = self.package
            # Extract
            self.skel.from_template(
                plugin_type,
                self.target,
                SkelTemplateConfig(
                    org=self.user,
                    package=self.package,
                    description=self.description,
                    name=self.name,
                    email=self.email,
                    dffml_version=VERSION,
                ),
            )

    return CreateCMD


class Create(CMD):
    """
    Create new models, operations, etc.
    """

    model = create_from_skel("model")
    operations = create_from_skel("operations")
    service = create_from_skel("service")
    source = create_from_skel("source")
    config = create_from_skel("config")


class Link(CMD):
    """
    Create required symlinks from skel/common to the other template directories
    """

    skel = Skel()

    async def run(self):
        for plugin in self.skel.plugins():
            self.skel.create_symlinks(plugin)


class Skeleton(CMD):
    """
    Work with the skeleton directories (create service templates)
    """

    link = Link


@configdataclass
class RunConfig:
    operation: str = field("Python path to operation")


class Run(CMD):
    """
    Run a single operation
    """

    CONFIG = RunConfig

    async def run(self):
        # Push current directory into front of path so we can run things
        # relative to where we are in the shell
        sys.path.insert(0, os.getcwd())
        # Lookup
        modname, qualname_separator, qualname = self.operation.partition(":")
        obj = importlib.import_module(modname)
        if qualname_separator:
            for attr in qualname.split("."):
                obj = getattr(obj, attr)
                self.logger.debug("Loaded operation: %s(%s)", attr, obj)
                return await self.run_op(attr, obj)

    def config_get(self, op, key, definition):
        # TODO De-duplicate code from dffml/base.py
        try:
            value = traverse_config_get(self.extra_config, key)
        except KeyError as error:
            raise MissingConfig("%s missing %s" % (op.name, key))
        # TODO Argparse nargs and Arg and primitives need to be unified
        if "Dict" in definition.primitive:
            # TODO handle Dict / spec completely
            self.logger.critical(
                "Dict / spec'd arguments are not yet completely handled"
            )
            value = json.loads(value[0])
        else:
            typecast = pydoc.locate(
                definition.primitive.replace("List[", "").replace("]", "")
            )
            # TODO This is a oversimplification of argparse's nargs
            if definition.primitive.startswith("List["):
                value = list(map(typecast, value))
            else:
                value = typecast(value[0])
                if typecast is str and value in ["True", "False"]:
                    raise MissingConfig("%s missing %s" % (op.name, key))
        return value

    async def run_op(self, name, opimp):
        # Create an instance of BaseConfigurable and have it parse the inputs
        # from self.extra_config. Use the op.inputs to know what we should pass
        # to config_get
        inputs = []
        for name, definition in opimp.op.inputs.items():
            try:
                inputs.append(
                    Input(
                        value=self.config_get(opimp.op, name, definition),
                        definition=definition,
                    )
                )
            except MissingConfig as error:
                error.args = (f"{opimp.op.inputs}: {error.args[0]}",)
                raise error

        config = {}
        extra_config = self.extra_config

        for i in range(0, 2):
            if "config" in extra_config and len(extra_config["config"]):
                extra_config = extra_config["config"]

        # TODO(p0) This only goes one level deep. This won't work for
        # configs that are multi-leveled
        if extra_config:
            config = extra_config

        dataflow = DataFlow.auto(GetSingle, opimp)
        if config:
            dataflow.configs[opimp.op.name] = config

        # Run the operation in the memory orchestrator
        async with MemoryOrchestrator.withconfig({}) as orchestrator:
            # Orchestrate the running of these operations
            async with orchestrator(dataflow) as octx:
                async for ctx, results in octx.run(
                    [
                        Input(
                            value=[
                                definition.name
                                for definition in opimp.op.outputs.values()
                            ],
                            definition=GetSingle.op.inputs["spec"],
                        ),
                        *inputs,
                    ]
                ):
                    return results


@configdataclass
class ListEntrypointsConfig:
    entrypoint: str = field("Entrypoint to list, example: dffml.model")


class ListEntrypoints(CMD):

    CONFIG = ListEntrypointsConfig

    async def run(self):
        for entrypoint in pkg_resources.iter_entry_points(self.entrypoint):
            print(f"{entrypoint} -> {entrypoint.dist!r}")


class Entrypoints(CMD):

    _list = ListEntrypoints


@configdataclass
class ExportConfig:
    export: str = field("Python path to object to export",)
    configloader: BaseConfigLoader = field(
        "ConfigLoader to use", default=JSONConfigLoader,
    )
    not_linked: bool = field(
        "Do not export dataflows as linked",
        default=False,
        action="store_true",
    )


class Export(CMD):

    CONFIG = ExportConfig

    async def run(self):
        async with self.configloader() as configloader:
            async with configloader() as loader:
                for obj in load(self.export, relative=os.getcwd()):
                    self.logger.debug("Loaded %s: %s", self.export, obj)
                    if isinstance(obj, DataFlow):
                        sys.stdout.buffer.write(
                            await loader.dumpb(
                                obj.export(linked=not self.not_linked)
                            )
                        )
                    elif hasattr(obj, "export"):
                        sys.stdout.buffer.write(
                            await loader.dumpb(obj.export())
                        )
                    elif hasattr(obj, "_asdict"):
                        sys.stdout.buffer.write(
                            await loader.dumpb(obj._asdict())
                        )
                    else:
                        sys.stdout.buffer.write(
                            await loader.dumpb(export(obj))
                        )


class MissingDependenciesError(Exception):
    """
    Raised when a package has non-pip installable dependencies, or pip
    installable dependencies that must be installed before running the setup.py
    """


@configdataclass
class InstallConfig:
    skip: List[str] = field(
        "List of plugin paths not to install (Example: model/scikit)",
        default_factory=lambda: [],
    )
    nocheck: bool = field(
        "Do not preform pre-install dependency checks", default=False
    )
    user: bool = field(
        "Perform user install", default=False, action="store_true"
    )


# TODO (p3) Remove production packages. Download full source if not already
# installed in development mode.
class Install(CMD):
    """
    Uninstall production packages and install dffml in development mode.
    """

    CONFIG = InstallConfig

    @staticmethod
    def dep_check(
        plugin_deps: Dict[Tuple[str, str], Dict[str, Callable[[], bool]]],
        skip: Optional[List[Tuple[str, str]]] = None,
    ):
        """
        Check if all dependencies are installed prior to running setup.py
        installs of plugins
        """
        if skip is None:
            skip = []
        missing_deps = {}
        for package, deps in plugin_deps.items():
            plugin_path = "/".join(package)
            if plugin_path in skip:
                continue
            missing_plugin_deps = {
                name: check_if_dep_found()
                for name, check_if_dep_found in deps.items()
            }
            if not all(missing_plugin_deps.values()):
                missing_deps[plugin_path] = [
                    name
                    for name, found in missing_plugin_deps.items()
                    if not found
                ]
        # Display info on missing dependencies if there are any
        if missing_deps:
            msg = "The following plugins have unmet dependencies and could not be installed\n\n"
            for plugin_path, deps in missing_deps.items():
                msg += f"    {plugin_path}\n\n"
                for name in deps:
                    msg += f"        {name}\n"
                msg += "\n"
            msg += "Install missing dependencies and re-run plugin install, or skip with\n\n"
            msg += "    -skip "
            msg += " ".join(missing_deps.keys())
            raise MissingDependenciesError(msg)

    async def run(self):
        main_package = is_develop("dffml")
        if not main_package:
            raise NotImplementedError(
                "Currenty you need to have at least the main package already installed in development mode."
            )
        # Check if plugins not in skip list have unmet dependencies
<<<<<<< HEAD
        self.dep_check(CORE_PLUGIN_DEPS, self.skip)
        # Packages fail to install if we run pip processes in parallel
        packages = list(
            map(
                lambda package: Path(*main_package.parts, *package),
                CORE_PLUGINS,
            )
        )
        self.logger.info("Installing %r in development mode", packages)
        cmd = [sys.executable, "-m", "pip", "install"]
        if self.user:
            # --user sometimes fails
            local_path = Path("~", ".local").expanduser().absolute()
            cmd.append(f"--prefix={local_path}")
        for package in packages:
            cmd += ["-e", str(package.absolute())]
        self.logger.debug("Running: %s", " ".join(cmd))
        proc = await asyncio.create_subprocess_exec(*cmd)
        await proc.wait()
        if proc.returncode != 0:
            raise RuntimeError("pip failed to install dependencies")
=======
        if not self.nocheck:
            self.dep_check(CORE_PLUGIN_DEPS, self.skip)
        self.logger.info("Installing %r in development mode", CORE_PLUGINS)
        failed = []
        for package in CORE_PLUGINS:
            if "/".join(package) in self.skip:
                continue
            package_path = Path(*main_package.parts, *package)
            cmd = [sys.executable, "-m", "pip", "install"]
            # Install to prefix, since --user sometimes fails
            if self.user:
                local_path = Path("~", ".local").expanduser().absolute()
                cmd.append(f"--prefix={local_path}")
            # Install package in development mode
            cmd += ["-e", str(package_path.absolute())]
            self.logger.debug("Running: %s", " ".join(cmd))
            # Packages fail to install if we run pip processes in parallel
            proc = await asyncio.create_subprocess_exec(*cmd)
            await proc.wait()
            if proc.returncode != 0:
                failed.append("/".join(package))
        if failed:
            raise RuntimeError(f"pip failed to install: {','.join(failed)}")
>>>>>>> f269ca24


@configdataclass
class SetupPyKWArgConfig:
    kwarg: str = field("Keyword argument to write to stdout")
    setupfilepath: str = field("Path to setup.py",)


class SetupPyKWArg(CMD):
    """
    Get a keyword argument from a call to setup in a setup.py file.
    """

    CONFIG = SetupPyKWArgConfig

    @staticmethod
    def get_kwargs(setupfilepath: str):
        setupfilepath = Path(setupfilepath)
        setup_kwargs = {}

        def grab_setup_kwargs(**kwargs):
            setup_kwargs.update(kwargs)

        with chdir(str(setupfilepath.parent)):
            spec = importlib.util.spec_from_file_location(
                "setup", str(setupfilepath.parts[-1])
            )
            with unittest.mock.patch(
                "setuptools.setup", new=grab_setup_kwargs
            ):
                setup = importlib.util.module_from_spec(spec)
                spec.loader.exec_module(setup)

        return setup_kwargs

    async def run(self):
        print(self.get_kwargs(self.setupfilepath)[self.kwarg])


class SetupPy(CMD):

    kwarg = SetupPyKWArg


class RepoDirtyError(Exception):
    """
    Raised when a release was attempted but there are uncommited changes
    """


@configdataclass
class ReleaseConfig:
    package: Path = field("Relative path to package to release",)


class Release(CMD):
    """
    Release a package (if not already released)
    """

    CONFIG = ReleaseConfig

    async def run(self):
        # Ensure target plugin directory has no unstaged changes
        cmd = ["git", "status", "--porcelain", str(self.package)]
        self.logger.debug("Running: %s", " ".join(cmd))
        proc = await asyncio.create_subprocess_exec(
            *cmd,
            stdout=asyncio.subprocess.PIPE,
            stderr=asyncio.subprocess.PIPE,
        )
        stdout, stderr = await proc.communicate()
        if stderr or proc.returncode != 0:
            raise RuntimeError(stderr.decode())
        if stdout:
            raise RepoDirtyError("Uncommited changes")
        # cd to directory
        with chdir(str(self.package)):
            # Load version
            setup_kwargs = SetupPyKWArg.get_kwargs(
                os.path.join(os.getcwd(), "setup.py")
            )
            name = setup_kwargs["name"]
            version = setup_kwargs["version"]
            # Check if version is on PyPi
            url = f"https://pypi.org/pypi/{name}/json"
            # TODO(p5) Blocking request in coroutine
            with urllib.request.urlopen(url) as resp:
                package_json = json.load(resp)
                if package_json["info"]["version"] == version:
                    print(f"Version {version} of {name} already on PyPi")
                    return
            # Create a fresh copy of the codebase to upload
            with tempfile.TemporaryDirectory() as tempdir:
                # The directory where the fresh copy will live
                clean_dir = pathlib.Path(tempdir, "clean")
                clean_dir.mkdir(mode=MODE_BITS_SECURE)
                archive_file = pathlib.Path(tempdir, "archive.tar")
                # Create the archive
                with open(archive_file, "wb") as archive:
                    cmd = ["git", "archive", "--format=tar", "HEAD"]
                    print(f"$ {' '.join(cmd)}")
                    proc = await asyncio.create_subprocess_exec(
                        *cmd, stdout=archive
                    )
                    await proc.wait()
                    if proc.returncode != 0:
                        raise RuntimeError
                # Change directory into the clean copy
                with chdir(clean_dir):
                    # Extract the archive
                    shutil.unpack_archive(archive_file)
                    # Upload if not present
                    for cmd in [
                        [sys.executable, "setup.py", "sdist"],
                        [sys.executable, "-m", "twine", "upload", "dist/*"],
                    ]:
                        print(f"$ {' '.join(cmd)}")
                        proc = await asyncio.create_subprocess_exec(*cmd)
                        await proc.wait()
                        if proc.returncode != 0:
                            raise RuntimeError


class BumpMain(CMD):
    """
    Bump the version number of the main package within the dependency list of
    each plugin.
    """

    async def run(self):
        main_package = is_develop("dffml")
        if not main_package:
            raise NotImplementedError(
                "Need to reinstall the main package in development mode."
            )
        # TODO Implement this in Python
        proc = await asyncio.create_subprocess_exec(
            "bash", str(pathlib.Path(main_package, "scripts", "bump_deps.sh"))
        )
        await proc.wait()
        if proc.returncode != 0:
            raise RuntimeError


@configdataclass
class BumpPackagesConfig:
    version: str = field("Version to increment by",)
    skip: List[str] = field(
        "Do not increment versions in these packages",
        default_factory=lambda: [],
        required=False,
    )
    only: List[str] = field(
        "Only increment versions in these packages",
        default_factory=lambda: [],
        required=False,
    )


class BumpPackages(CMD):
    """
    Bump all the versions of all the packages and increment the version number
    given.
    """

    CONFIG = BumpPackagesConfig

    @staticmethod
    def bump_version(original, increment):
        # Split on .
        # map: int: Convert to an int
        # zip: Create three instances of (original[i], increment[i])
        # map: sum: Add each pair together
        # map: str: Convert back to strings
        return ".".join(
            map(
                str,
                map(
                    sum,
                    zip(
                        map(int, original.split(".")),
                        map(int, increment.split(".")),
                    ),
                ),
            )
        )

    async def run(self):
        main_package = is_develop("dffml")
        if not main_package:
            raise NotImplementedError(
                "Need to reinstall the main package in development mode."
            )
        main_package = pathlib.Path(main_package)
        skel = main_package / "dffml" / "skel"
        version_files = map(
            lambda path: pathlib.Path(*path.split("/")).resolve(),
            filter(
                bool,
                subprocess.check_output(["git", "ls-files", "*/version.py"])
                .decode()
                .split("\n"),
            ),
        )
        # Update all the version files
        for version_file in version_files:
            # Ignore skel
            if skel in version_file.parents:
                self.logger.debug(
                    "Skipping skel version file %s", version_file
                )
                continue
            # If we're only supposed to increment versions of some packages,
            # check we're in the right package, skip if not.
            setup_filepath = version_file.parent.parent / "setup.py"
            with chdir(setup_filepath.parent):
                try:
                    name = SetupPyKWArg.get_kwargs(setup_filepath)["name"]
                except Exception as error:
                    raise Exception(setup_filepath) from error
                if self.only and name not in self.only:
                    self.logger.debug(
                        "Version file not in only %s", version_file
                    )
                    continue
                elif name in self.skip:
                    self.logger.debug("Skipping version file %s", version_file)
                    continue
            # Read the file
            filetext = version_file.read_text()
            # Find the version as a string
            modified_lines = []
            for line in filetext.split("\n"):
                # Look for the line containing the version string
                if line.startswith("VERSION"):
                    # Parse the version string
                    version = ast.literal_eval(line.split("=")[-1].strip())
                    # Increment the version string
                    version = self.bump_version(version, self.version)
                    # Modify the line to use the new version string
                    line = f'VERSION = "{version}"'
                # Append line to list of lines to write back
                modified_lines.append(line)
            # Write back the file using the modified lines
            filetext = version_file.write_text("\n".join(modified_lines))
            self.logger.debug("Updated version file %s", version_file)


class Bump(CMD):
    """
    Bump the the main package in the versions plugins, or any or all libraries.
    """

    main = BumpMain
    packages = BumpPackages


class Develop(CMD):
    """
    Development utilities for hacking on DFFML itself
    """

    create = Create
    skel = Skeleton
    run = Run
    export = Export
    entrypoints = Entrypoints
    install = Install
    release = Release
    setuppy = SetupPy
    bump = Bump<|MERGE_RESOLUTION|>--- conflicted
+++ resolved
@@ -372,29 +372,6 @@
                 "Currenty you need to have at least the main package already installed in development mode."
             )
         # Check if plugins not in skip list have unmet dependencies
-<<<<<<< HEAD
-        self.dep_check(CORE_PLUGIN_DEPS, self.skip)
-        # Packages fail to install if we run pip processes in parallel
-        packages = list(
-            map(
-                lambda package: Path(*main_package.parts, *package),
-                CORE_PLUGINS,
-            )
-        )
-        self.logger.info("Installing %r in development mode", packages)
-        cmd = [sys.executable, "-m", "pip", "install"]
-        if self.user:
-            # --user sometimes fails
-            local_path = Path("~", ".local").expanduser().absolute()
-            cmd.append(f"--prefix={local_path}")
-        for package in packages:
-            cmd += ["-e", str(package.absolute())]
-        self.logger.debug("Running: %s", " ".join(cmd))
-        proc = await asyncio.create_subprocess_exec(*cmd)
-        await proc.wait()
-        if proc.returncode != 0:
-            raise RuntimeError("pip failed to install dependencies")
-=======
         if not self.nocheck:
             self.dep_check(CORE_PLUGIN_DEPS, self.skip)
         self.logger.info("Installing %r in development mode", CORE_PLUGINS)
@@ -418,7 +395,6 @@
                 failed.append("/".join(package))
         if failed:
             raise RuntimeError(f"pip failed to install: {','.join(failed)}")
->>>>>>> f269ca24
 
 
 @configdataclass
