import os
import io
import re
import sys
import ast
import json
import pydoc
import runpy
import shutil
import string
import asyncio
import pathlib
import getpass
import tempfile
import platform
import textwrap
import functools
import importlib
import itertools
import subprocess
import contextlib
import dataclasses
import http.server
import configparser
import socketserver
import pkg_resources
import unittest.mock
import urllib.request
import importlib.util
from pathlib import Path
from typing import Any, List, Dict, Tuple, Callable, Optional

from ..base import BaseConfig
from ..util.os import chdir, MODE_BITS_SECURE
from ..version import VERSION
from ..util.skel import Skel, SkelTemplateConfig
from ..util.cli.cmd import CMD
from ..util.entrypoint import load
from ..base import MissingConfig, config as configdataclass, field
from ..util.packaging import is_develop
from ..util.net import cached_download
from ..util.data import traverse_config_get, export
from ..df.types import Input, DataFlow
from ..df.memory import MemoryOrchestrator
from ..configloader.configloader import BaseConfigLoader
from ..configloader.json import JSONConfigLoader
from ..operation.output import GetSingle
from ..plugins import (
    CORE_PLUGINS,
    CORE_PLUGIN_DEPS,
    PACKAGE_NAMES_TO_DIRECTORY,
    PACKAGE_DIRECTORY_TO_NAME,
)

config = configparser.ConfigParser()
config.read(Path("~", ".gitconfig").expanduser())

USER = "unknown"
with contextlib.suppress(KeyError):
    USER = getpass.getuser()

NAME = config.get("user", "name", fallback="Unknown")
EMAIL = config.get("user", "email", fallback="unknown@example.com")

REPO_ROOT = pathlib.Path(__file__).parents[2]


def create_from_skel(plugin_type):
    """
    Copies samples out of skel/ and does re-naming.
    """

    @configdataclass
    class CreateCMDConfig:
        package: str = field("Name of python package to create")
        user: str = field(f"Your username (default: {USER})", default=USER)
        name: str = field(
            f"Your name (default: {NAME})", default=NAME,
        )
        email: str = field(
            f"Your email (default: {EMAIL})", default=EMAIL,
        )
        description: str = field(
            f"Description of python package (default: DFFML {plugin_type} {{package name}})",
            default=None,
        )
        target: str = field(
            f"Directory to put code in (default: same as package name)",
            default=None,
        )

    class CreateCMD(CMD):

        skel = Skel()

        CONFIG = CreateCMDConfig

        async def run(self):
            # Set description if None
            if not self.description:
                self.description = f"DFFML {plugin_type} {self.package}"
            # Set target directory to package name if not given
            if not self.target:
                self.target = self.package
            # Extract
            self.skel.from_template(
                plugin_type,
                self.target,
                SkelTemplateConfig(
                    org=self.user,
                    package=self.package,
                    description=self.description,
                    name=self.name,
                    email=self.email,
                    dffml_version=VERSION,
                ),
            )

    return CreateCMD


class Create(CMD):
    """
    Create new models, operations, etc.
    """

    model = create_from_skel("model")
    operations = create_from_skel("operations")
    service = create_from_skel("service")
    source = create_from_skel("source")
    config = create_from_skel("config")


class Link(CMD):
    """
    Create required symlinks from skel/common to the other template directories
    """

    skel = Skel()

    async def run(self):
        for plugin in self.skel.plugins():
            self.skel.create_symlinks(plugin)


class Skeleton(CMD):
    """
    Work with the skeleton directories (create service templates)
    """

    link = Link


@configdataclass
class RunConfig:
    operation: str = field("Python path to operation")


class Run(CMD):
    """
    Run a single operation
    """

    CONFIG = RunConfig

    async def run(self):
        # Push current directory into front of path so we can run things
        # relative to where we are in the shell
        sys.path.insert(0, os.getcwd())
        # Lookup
        modname, qualname_separator, qualname = self.operation.partition(":")
        obj = importlib.import_module(modname)
        if qualname_separator:
            for attr in qualname.split("."):
                obj = getattr(obj, attr)
                self.logger.debug("Loaded operation: %s(%s)", attr, obj)
                return await self.run_op(attr, obj)

    def config_get(self, op, key, definition):
        # TODO De-duplicate code from dffml/base.py
        try:
            value = traverse_config_get(self.extra_config, key)
        except KeyError as error:
            raise MissingConfig("%s missing %s" % (op.name, key))
        # TODO Argparse nargs and Arg and primitives need to be unified
        if "Dict" in definition.primitive:
            # TODO handle Dict / spec completely
            self.logger.critical(
                "Dict / spec'd arguments are not yet completely handled"
            )
            value = json.loads(value[0])
        else:
            typecast = pydoc.locate(
                definition.primitive.replace("List[", "").replace("]", "")
            )
            # TODO This is a oversimplification of argparse's nargs
            if definition.primitive.startswith("List["):
                value = list(map(typecast, value))
            else:
                value = typecast(value[0])
                if typecast is str and value in ["True", "False"]:
                    raise MissingConfig("%s missing %s" % (op.name, key))
        return value

    async def run_op(self, name, opimp):
        # Create an instance of BaseConfigurable and have it parse the inputs
        # from self.extra_config. Use the op.inputs to know what we should pass
        # to config_get
        inputs = []
        for name, definition in opimp.op.inputs.items():
            try:
                inputs.append(
                    Input(
                        value=self.config_get(opimp.op, name, definition),
                        definition=definition,
                    )
                )
            except MissingConfig as error:
                error.args = (f"{opimp.op.inputs}: {error.args[0]}",)
                raise error

        config = {}
        extra_config = self.extra_config

        for i in range(0, 2):
            if "config" in extra_config and len(extra_config["config"]):
                extra_config = extra_config["config"]

        # TODO(p0) This only goes one level deep. This won't work for
        # configs that are multi-leveled
        if extra_config:
            config = extra_config

        dataflow = DataFlow.auto(GetSingle, opimp)
        if config:
            dataflow.configs[opimp.op.name] = config

        # Run the operation in the memory orchestrator
        async with MemoryOrchestrator.withconfig({}) as orchestrator:
            # Orchestrate the running of these operations
            async with orchestrator(dataflow) as octx:
                async for ctx, results in octx.run(
                    [
                        Input(
                            value=[
                                definition.name
                                for definition in opimp.op.outputs.values()
                            ],
                            definition=GetSingle.op.inputs["spec"],
                        ),
                        *inputs,
                    ]
                ):
                    return results


@configdataclass
class ListEntrypointsConfig:
    entrypoint: str = field("Entrypoint to list, example: dffml.model")


class ListEntrypoints(CMD):

    CONFIG = ListEntrypointsConfig

    async def run(self):
        for entrypoint in pkg_resources.iter_entry_points(self.entrypoint):
            print(f"{entrypoint} -> {entrypoint.dist!r}")


class Entrypoints(CMD):

    _list = ListEntrypoints


@configdataclass
class ExportConfig:
    export: str = field("Python path to object to export",)
    configloader: BaseConfigLoader = field(
        "ConfigLoader to use", default=JSONConfigLoader,
    )
    not_linked: bool = field(
        "Do not export dataflows as linked",
        default=False,
        action="store_true",
    )


class Export(CMD):

    CONFIG = ExportConfig

    async def run(self):
        async with self.configloader() as configloader:
            async with configloader() as loader:
                for obj in load(self.export, relative=os.getcwd()):
                    self.logger.debug("Loaded %s: %s", self.export, obj)
                    if isinstance(obj, DataFlow):
                        sys.stdout.buffer.write(
                            await loader.dumpb(
                                obj.export(linked=not self.not_linked)
                            )
                        )
                    elif hasattr(obj, "export"):
                        sys.stdout.buffer.write(
                            await loader.dumpb(obj.export())
                        )
                    elif hasattr(obj, "_asdict"):
                        sys.stdout.buffer.write(
                            await loader.dumpb(obj._asdict())
                        )
                    else:
                        sys.stdout.buffer.write(
                            await loader.dumpb(export(obj))
                        )


class MissingDependenciesError(Exception):
    """
    Raised when a package has non-pip installable dependencies, or pip
    installable dependencies that must be installed before running the setup.py
    """


@configdataclass
class InstallConfig:
    skip: List[str] = field(
        "List of plugin paths not to install (Example: model/scikit)",
        default_factory=lambda: [],
    )
    nocheck: bool = field(
        "Do not preform pre-install dependency checks", default=False
    )
    user: bool = field(
        "Perform user install", default=False, action="store_true"
    )


# TODO (p3) Remove production packages. Download full source if not already
# installed in development mode.
class Install(CMD):
    """
    Uninstall production packages and install dffml in development mode.
    """

    CONFIG = InstallConfig

    @staticmethod
    def dep_check(
        plugin_deps: Dict[Tuple[str, str], Dict[str, Callable[[], bool]]],
        skip: Optional[List[Tuple[str, str]]] = None,
    ):
        """
        Check if all dependencies are installed prior to running setup.py
        installs of plugins
        """
        if skip is None:
            skip = []
        missing_deps = {}
        for package, deps in plugin_deps.items():
            plugin_path = "/".join(package)
            if plugin_path in skip:
                continue
            missing_plugin_deps = {
                name: check_if_dep_found()
                for name, check_if_dep_found in deps.items()
            }
            if not all(missing_plugin_deps.values()):
                missing_deps[plugin_path] = [
                    name
                    for name, found in missing_plugin_deps.items()
                    if not found
                ]
        # Display info on missing dependencies if there are any
        if missing_deps:
            msg = "The following plugins have unmet dependencies and could not be installed\n\n"
            for plugin_path, deps in missing_deps.items():
                msg += f"    {plugin_path}\n\n"
                for name in deps:
                    msg += f"        {name}\n"
                msg += "\n"
            msg += "Install missing dependencies and re-run plugin install, or skip with\n\n"
            msg += "    -skip "
            msg += " ".join(missing_deps.keys())
            raise MissingDependenciesError(msg)

    async def run(self):
        main_package = is_develop("dffml")
        if not main_package:
            raise NotImplementedError(
                "Currenty you need to have at least the main package already installed in development mode."
            )
        # Check if plugins not in skip list have unmet dependencies
        if not self.nocheck:
            self.dep_check(CORE_PLUGIN_DEPS, self.skip)
        self.logger.info("Installing %r in development mode", CORE_PLUGINS)
        failed = []
        cmd = [
            sys.executable,
            "-m",
            "pip",
            "install",
        ]
        # If on Windows, PyTorch wants us to use a find links URL for pip
        if platform.system() == "Windows":
            cmd += ["-f", "https://download.pytorch.org/whl/torch_stable.html"]
        # Install user site directory
        if self.user:
            cmd.append(f"--user")
        for package in CORE_PLUGINS:
            if "/".join(package) in self.skip:
                continue
            package_path = Path(*main_package.parts, *package)
            # Install package in development mode
            cmd += ["-e", str(package_path.absolute())]
        self.logger.debug("Running: %s", " ".join(cmd))
        # Packages fail to install if we run pip processes in parallel
        proc = await asyncio.create_subprocess_exec(*cmd)
        await proc.wait()
        if proc.returncode != 0:
            importlib.invalidate_caches()
            for package_name, package in PACKAGE_NAMES_TO_DIRECTORY.items():
                try:
                    importlib.util.find_spec(package_name.replace("-", "_"))
                except ModuleNotFoundError:
                    failed.append("/".join(package))
            raise RuntimeError(f"pip failed to install: {','.join(failed)}")


@configdataclass
class SetupPyKWArgConfig:
    kwarg: str = field("Keyword argument to write to stdout")
    setupfilepath: str = field("Path to setup.py",)


class SetupPyKWArg(CMD):
    """
    Get a keyword argument from a call to setup in a setup.py file.
    """

    CONFIG = SetupPyKWArgConfig

    @staticmethod
    def get_kwargs(setupfilepath: str):
        setupfilepath = Path(setupfilepath)
        setup_kwargs = {}

        def grab_setup_kwargs(**kwargs):
            setup_kwargs.update(kwargs)

        with chdir(str(setupfilepath.parent)):
            spec = importlib.util.spec_from_file_location(
                "setup", str(setupfilepath.parts[-1])
            )
            with unittest.mock.patch(
                "setuptools.setup", new=grab_setup_kwargs
            ):
                setup = importlib.util.module_from_spec(spec)
                spec.loader.exec_module(setup)

        return setup_kwargs

    async def run(self):
        print(self.get_kwargs(self.setupfilepath)[self.kwarg])


class VersionNotFoundError(Exception):
    """
    Raised when a version.py file is parsed and no VERSION variable is found.
    """


@configdataclass
class SetupPyVersionConfig:
    versionfilepath: str = field("Path to version.py")


class SetupPyVersion(CMD):
    """
    Read a version.py file that would be referenced by a setup.py or setup.cfg.
    The version.py file contains the version of the package in the VERSION
    variable.
    """

    CONFIG = SetupPyVersionConfig

    def parse_version(self, filename: str):
        self.logger.debug("Checking for VERSION in file %r", filename)
        with open(filename, "r") as f:
            for line in f:
                self.logger.debug("Checking for VERSION in line %r", line)
                if line.startswith("VERSION"):
                    return ast.literal_eval(
                        line.strip().split("=")[-1].strip()
                    )
        raise VersionNotFoundError(self.versionfilepath)

    async def run(self):
        print(self.parse_version(self.versionfilepath))


# Instance of parse_version method as function for logging
parse_version = SetupPyVersion().parse_version


class SetupPy(CMD):

    kwarg = SetupPyKWArg
    version = SetupPyVersion


class RepoDirtyError(Exception):
    """
    Raised when a release was attempted but there are uncommited changes
    """


@configdataclass
class ReleaseConfig:
    package: Path = field("Relative path to package to release",)


class Release(CMD):
    """
    Release a package (if not already released)
    """

    CONFIG = ReleaseConfig

    async def run(self):
        # Ensure we have a pathlib.Path object
        self.package = Path(self.package).resolve()
        # Ensure target plugin directory has no unstaged changes
        cmd = ["git", "status", "--porcelain", str(self.package)]
        self.logger.debug("Running: %s", " ".join(cmd))
        proc = await asyncio.create_subprocess_exec(
            *cmd,
            stdout=asyncio.subprocess.PIPE,
            stderr=asyncio.subprocess.PIPE,
        )
        stdout, stderr = await proc.communicate()
        if stderr or proc.returncode != 0:
            raise RuntimeError(stderr.decode())
        if stdout:
            raise RepoDirtyError("Uncommited changes")
        # cd to directory
        with chdir(str(self.package)):
            # Get name
            # TODO(2ndparty) This needs to change to support second party
            # plugins
            name = {(): "dffml", **PACKAGE_DIRECTORY_TO_NAME,}[
                self.package.relative_to(REPO_ROOT).parts
            ]
            # Load version
            version = parse_version(
                str(self.package / name.replace("-", "_") / "version.py")
            )
            # Check if version is on PyPi
            url = f"https://pypi.org/pypi/{name}/json"
            # TODO(p5) Blocking request in coroutine
            with urllib.request.urlopen(url) as resp:
                package_json = json.load(resp)
                if package_json["info"]["version"] == version:
                    print(f"Version {version} of {name} already on PyPi")
                    return
            # Create a fresh copy of the codebase to upload
            with tempfile.TemporaryDirectory() as tempdir:
                # The directory where the fresh copy will live
                clean_dir = pathlib.Path(tempdir, "clean")
                clean_dir.mkdir(mode=MODE_BITS_SECURE)
                archive_file = pathlib.Path(tempdir, "archive.tar")
                # Create the archive
                with open(archive_file, "wb") as archive:
                    cmd = ["git", "archive", "--format=tar", "HEAD"]
                    print(f"$ {' '.join(cmd)}")
                    proc = await asyncio.create_subprocess_exec(
                        *cmd, stdout=archive
                    )
                    await proc.wait()
                    if proc.returncode != 0:
                        raise RuntimeError
                # Change directory into the clean copy
                with chdir(clean_dir):
                    # Extract the archive
                    shutil.unpack_archive(archive_file)
                    # Upload if not present
                    for cmd in [
                        [sys.executable, "setup.py", "sdist"],
                        [sys.executable, "setup.py", "bdist_wheel"],
                        [sys.executable, "-m", "twine", "upload", "dist/*"],
                    ]:
                        print(f"$ {' '.join(cmd)}")
                        proc = await asyncio.create_subprocess_exec(*cmd)
                        await proc.wait()
                        if proc.returncode != 0:
                            raise RuntimeError


class BumpInter(CMD):
    """
    Bump the version number of other plugins within the dependency list of
    each plugin. This is for interdependent plugins.
    """

    async def run(self):
        # Map package names to their versions
        package_name_to_version = {
            name: (
                re.compile(
                    name + r">=[0-9]+\.[0-9]+\..*$", flags=re.MULTILINE
                ),
                parse_version(
                    REPO_ROOT.joinpath(
                        *directory, name.replace("-", "_"), "version.py"
                    )
                ),
            )
            for directory, name in {
                ".": "dffml",
                **PACKAGE_DIRECTORY_TO_NAME,
            }.items()
        }
        # Go through each plugin
        for directory, name in PACKAGE_DIRECTORY_TO_NAME.items():
            # Update all the setup.cfg files
            setup_cfg_path = REPO_ROOT.joinpath(*directory, "setup.cfg")
            setup_cfg_contents = setup_cfg_path.read_text()
            # Go through each plugin, check if it exists within the setup.cfg
            for name, (regex, version) in package_name_to_version.items():
                update_to = f"{name}>={version}"
                setup_cfg_contents, number_of_subs_made = regex.subn(
                    update_to, setup_cfg_contents
                )
                if number_of_subs_made:
                    self.logger.debug(
                        f"Updated {setup_cfg_path} to use {update_to}"
                    )
            # If it does, overwrite the old version with the new version
            setup_cfg_path.write_text(setup_cfg_contents)


class RCMissingHyphen(Exception):
    pass


@configdataclass
class BumpPackagesConfig:
    version: str = field("Version to increment by",)
    skip: List[str] = field(
        "Do not increment versions in these packages",
        default_factory=lambda: [],
        required=False,
    )
    only: List[str] = field(
        "Only increment versions in these packages",
        default_factory=lambda: [],
        required=False,
    )


class BumpPackages(CMD):
    """
    Bump all the versions of all the packages and increment the version number
    given.
    """

    CONFIG = BumpPackagesConfig

    @staticmethod
    def bump_version(original, increment):
        # Ensure that we conform to semantic versioning spec. PEP-440 will
        # normalize it to not have a hyphen.
        if "rc" in original and not "-rc" in original:
            raise RCMissingHyphen(
                f"Semantic versioning requires a hyphen, original is in violation {original}"
            )
        if "rc" in increment and not "-rc" in increment:
            raise RCMissingHyphen(
                f"Semantic versioning requires a hyphen, increment is in violation {increment}"
            )
        # Support for release candidates X.Y.Z-rcN
        # Parse out the release candidate if it exists
        original_rc = 0
        if "-rc" in original:
            original, original_rc = original.split("-rc")
            original_rc = int(original_rc)
        increment_rc = None
        if "-rc" in increment:
            increment, increment_rc = increment.split("-rc")
            increment_rc = int(increment_rc)
        # Split on .
        # zip: Create three instances of (original[i], increment[i])
        new_version_no_rc_numbers = []
        for n_original, n_increment in zip(
            original.split("."), increment.split(".")
        ):
            if n_increment == "Z":
                # If 'Z' was given as the increment, zero spot instead of sum
                new_version_no_rc_numbers.append(0)
            else:
                # Add each pair together
                new_version_no_rc_numbers.append(
                    int(n_original) + int(n_increment)
                )
        # map: str: Convert back to strings
        # Join numbers with .
        new_version_no_rc = ".".join(map(str, new_version_no_rc_numbers))
        # Do not add rc if it wasn't incremented
        if increment_rc is None:
            return new_version_no_rc
        # Otherwise, add rc
        return new_version_no_rc + f"-rc{original_rc + increment_rc}"

    async def run(self):
        main_package = is_develop("dffml")
        if not main_package:
            raise NotImplementedError(
                "Need to reinstall the main package in development mode."
            )
        # Go through each plugin
        for directory, name in {
            ".": "dffml",
            **PACKAGE_DIRECTORY_TO_NAME,
        }.items():
            # Update all the version files
            version_file = REPO_ROOT.joinpath(
                *directory, name.replace("-", "_"), "version.py"
            )
            # If we're only supposed to increment versions of some packages,
            # check we're in the right package, skip if not.
            with chdir(version_file.parents[1]):
                if self.only and name not in self.only:
                    self.logger.debug(
                        "Version file not in only %s", version_file
                    )
                    continue
                elif name in self.skip:
                    self.logger.debug("Skipping version file %s", version_file)
                    continue
            # Read the file
            filetext = version_file.read_text()
            # Find the version as a string
            modified_lines = []
            for line in filetext.split("\n"):
                # Look for the line containing the version string
                if line.startswith("VERSION"):
                    # Parse the version string
                    version = ast.literal_eval(line.split("=")[-1].strip())
                    # Increment the version string
                    version = self.bump_version(version, self.version)
                    # Modify the line to use the new version string
                    line = f'VERSION = "{version}"'
                # Append line to list of lines to write back
                modified_lines.append(line)
            # Write back the file using the modified lines
            filetext = version_file.write_text("\n".join(modified_lines))
            self.logger.debug("Updated version file %s", version_file)


<<<<<<< HEAD
@configdataclass
class PinDepsConfig:
    logs: pathlib.Path = field("Path to CI log zip file")
    update: bool = field(
        "Update all requirements.txt files with pinned dependencies",
        default=False,
    )


@dataclasses.dataclass
class PinDepsPlugin:
    path: str
    setup_cfg_path: pathlib.Path
    setup_cfg_pre_deps: str
    setup_cfg_post_deps: str
    setup_cfg_pinned: str


class PinDeps(CMD):
    """
    Parse a GitHub Actions log archive to produce pinned dependencies for each
    requirements.txt
    """

    CONFIG = PinDepsConfig
    # Lowest supported version of Python by all plugins
    LOWEST_PYTHON_VERSION = (3, 7)

    @classmethod
    def requirement_package_name(cls, line):
        """
        Parse a line from requirements.txt and return the package name

        "Per PEP 508, valid project names must: Consist only of ASCII letters,
        digits, underscores (_), hyphens (-), and/or periods (.), and. Start & end
        with an ASCII letter or digit."
        """
        if not line:
            raise ValueError("line is blank")

        i = 0
        name = ""
        while i < len(line) and line[i] in (
            "_",
            "-",
            ".",
            *string.ascii_letters,
            *string.digits,
        ):
            name += line[i]
            i += 1

        # Replace _ with - since that's what PyPi uses
        return name.replace("_", "-")

    @classmethod
    def remove_ansi_escape(cls, contents):
        """
        Found on Stack Overflow from Martijn Pieters, only modified input
        variable name.
        - https://stackoverflow.com/a/14693789
        - https://creativecommons.org/licenses/by-sa/4.0/
        """
        # 7-bit and 8-bit C1 ANSI sequences
        ansi_escape_8bit = re.compile(
            br"(?:\x1B[@-Z\\-_]|[\x80-\x9A\x9C-\x9F]|(?:\x1B\[|\x9B)[0-?]*[ -/]*[@-~])"
        )
        return ansi_escape_8bit.sub(b"", contents)

    @classmethod
    def parse_github_actions_log_file(cls, contents):
        lines = (
            cls.remove_ansi_escape(contents)
            .replace(b"\r", b"")
            .decode(errors="ignore")
            .split("\n")
        )

        # Map packages to versions that were installed in CI
        ci_installed = {}

        for line in lines:
            if "Requirement already satisfied:" in line:
                # Check for packages that may have been installed previously that would show
                # up as file:// URLs
                # Example:
                #   Requirement already satisfied: vowpalwabbit>=8.8.1 in /usr/share/miniconda/lib/python3.7/site-packages (from dffml-model-vowpalWabbit==0.0.1) (8.8.1)
                line = line.split()
                # Get package name
                package_name = cls.requirement_package_name(
                    line[line.index("satisfied:") + 1]
                )
                if not package_name:
                    continue
                # Check if we don't have a version for this package yet
                if package_name not in ci_installed:
                    # Get package version, strip ()
                    ci_installed[package_name] = line[-1][1:-1]
            elif "==" in line:
                # Skip any lines that are not in the format of:
                #   2020-11-23T05:54:36.4861610Z absl-py==0.11.0
                if line.count("Z ") != 1:
                    continue
                line = line.split("Z ")[-1].split("==")
                if not line[0] or not line[1]:
                    continue
                # Get package name
                package_name = cls.requirement_package_name(line[0])
                if not package_name:
                    continue
                # with contextlib.suppress(Exception):
                ci_installed[package_name] = line[1]

        # Add all the core plugins to the list of installed packages
        for (
            plugin_name,
            plugin_directory,
        ) in PACKAGE_NAMES_TO_DIRECTORY.items():
            ci_installed[plugin_name] = parse_version(
                str(
                    REPO_ROOT.joinpath(
                        *plugin_directory,
                        plugin_name.replace("-", "_"),
                        "version.py",
                    )
                )
            )
            print(
                parse_version(
                    str(
                        pathlib.Path(
                            *plugin_directory,
                            plugin_name.replace("-", "_"),
                            "version.py",
                        )
                    )
                )
            )

        return ci_installed

    FIND_CI_INSTALLED_LINUX_PLUGIN_VERSION_REGEX = re.compile(
        r"\(([a-z./]+), ([0-9.]+)\)"
    )
    FIND_CI_INSTALLED_NON_LINUX_VERSION_REGEX = re.compile(r"\(([0-9.]+)\)")

    @classmethod
    def find_ci_installed(cls, logs_dir: pathlib.Path):
        ci_installed = {}

        for log_file_path in logs_dir.rglob("*.txt"):
            if "windows" in log_file_path.stem:
                platform_system = "Windows"
            elif "macos" in log_file_path.stem:
                platform_system = "Darwin"
            else:
                platform_system = "Linux"

                match = cls.FIND_CI_INSTALLED_LINUX_PLUGIN_VERSION_REGEX.search(
                    log_file_path.stem
                )
                if not match:
                    continue

                plugin, python_version = match.groups()
                # Only look for the pip freeze on the main plugin
                if plugin != ".":
                    continue

            contents = log_file_path.read_bytes()
            if not b"pip freeze" in contents:
                continue

            if platform_system in ("Windows", "Darwin"):
                python_version = cls.FIND_CI_INSTALLED_NON_LINUX_VERSION_REGEX.search(
                    log_file_path.stem
                ).groups()[
                    0
                ]

            ci_installed[
                (platform_system, python_version)
            ] = cls.parse_github_actions_log_file(contents)

        return ci_installed

    async def pin_deps(self, logs_dir: pathlib.Path):
        root = pathlib.Path(__file__).parents[2]

        ci_installed = self.find_ci_installed(logs_dir)

        # for setup_cfg_path in root.rglob("setup.cfg"):
        for package_directory in PACKAGE_DIRECTORY_TO_NAME.keys():
            setup_cfg_path = root.joinpath(*package_directory, "setup.cfg")
            setup_cfg_contents = setup_cfg_path.read_text()
            # Pull the dependencies out of the install_requires list
            setup_cfg_lines = setup_cfg_contents.split("\n")
            setup_cfg_lines = [line.rstrip() for line in setup_cfg_lines]
            dependencies = setup_cfg_lines[
                setup_cfg_lines.index("install_requires =") + 1 :
            ]
            # Find the last depedency in the list by looking for when the
            # indentation level goes back to normal, meaning no indent.
            for i, line in enumerate(dependencies):
                current_indent = len(line) - len(line.lstrip())
                if current_indent == 0:
                    break
            # The contents of the file up until the point where the
            # install_requires list starts
            setup_cfg_pre_deps = setup_cfg_lines[
                : setup_cfg_lines.index("install_requires =") + 1
            ]
            # The contents of the file immediatly after the install_requires
            # list. We are going to replace what's between these two.
            setup_cfg_post_deps = setup_cfg_lines[
                setup_cfg_lines.index("install_requires =") + 1 + i :
            ]
            # The dependency list ends when the indent level changes
            dependencies = dependencies[:i]
            dependencies = [line.strip() for line in dependencies]
            # Remove comments
            # TODO Remove?: dependencies = [line for line in dependencies if not line.startswith("#")]
            # Add all packages in setup.cfg files to set of required packages
            for i, line in enumerate(dependencies):
                # Skip comments
                if line.startswith("#") or not line:
                    continue
                package_name = self.requirement_package_name(line)
                if not package_name:
                    continue
                # Ensure package was installed in CI
                for supported_os, supported_python in [
                    ("Linux", "3.7"),
                    ("Linux", "3.8"),
                ]:
                    if (supported_os, supported_python) not in ci_installed:
                        raise ValueError(
                            f"Supported OS/Python version {supported_os} {supported_python}: not in {ci_installed.keys()}"
                        )
                    if (
                        package_name
                        not in ci_installed[(supported_os, supported_python)]
                    ):
                        raise ValueError(
                            f"Plugin {setup_cfg_path.parent}: {package_name!r} not in {ci_installed[(supported_os, supported_python)]}"
                        )
                # Modify the line to be a pinned package
                line_contents = []
                for (
                    (platform_system, python_version),
                    packages_installed,
                ) in ci_installed.items():
                    if package_name not in packages_installed:
                        continue
                    package_version_installed = packages_installed[
                        package_name
                    ]
                    line_contents.append(
                        f'{package_name}=={package_version_installed}; platform_system == "{platform_system}" and python_version == "{python_version}"',
                    )
                dependencies[i] = "\t".join(line_contents)

                self.logger.debug(f"{line:<40} | {dependencies[i]}")

            yield PinDepsPlugin(
                path=str(setup_cfg_path.relative_to(root)),
                setup_cfg_path=setup_cfg_path,
                setup_cfg_pre_deps=setup_cfg_pre_deps,
                setup_cfg_post_deps=setup_cfg_post_deps,
                setup_cfg_pinned=[
                    (" " * 4) + line.replace("\t", "\n" + (" " * 4))
                    for line in dependencies
                ],
            )

    async def run(self):
        async for plugin in self.pin_deps(pathlib.Path(self.logs)):
            yield plugin
            if self.update:
                plugin.setup_cfg_path.write_text(
                    "\n".join(
                        itertools.chain(
                            plugin.setup_cfg_pre_deps,
                            plugin.setup_cfg_pinned,
                            plugin.setup_cfg_post_deps,
                        )
                    )
                )


class CommitLintError(Exception):
    pass


class LintCommits(CMD):
    """
    Enforce commit message style 
    """

    def _get_ignore_filter(self):
        return lambda x: not x.endswith("_")

    def _execute_func_list(self, param, func_list):
        for func in func_list:
            param = func(param)
        return param

    async def _get_file_mutations(self):
        no_mutation = lambda x: x
        mutation_func_factory = lambda ext: lambda x: x + ext
        extensions = await self._get_all_exts()
        mutations = {
            "prefix_mutations": [
                no_mutation,
                lambda x: "." + x,
                lambda x: "dffml/" + x,
            ],
            "suffix_mutations": [
                no_mutation,
                *[mutation_func_factory(ext) for ext in extensions],
            ],
        }
        return mutations

    async def _get_cmd_output(self, cmd: List[str]):
        print(f"$ {' '.join(cmd)}")
        proc = await asyncio.create_subprocess_exec(
            *cmd, stdout=asyncio.subprocess.PIPE
        )
        await proc.wait()
        stdout, _ = await proc.communicate()
        if proc.returncode != 0:
            raise RuntimeError(stdout)
        output = stdout.decode().strip()
        return output

    async def _get_relevant_commits(self):
        current_branch = await self._get_current_branch()
        cmd = [
            "git",
            "log",
            "--no-merges",
            "--oneline",
            "--format=%s",
            current_branch,
            "^master",  #! This needs to change when master is renamed to main.
        ]
        commits = await self._get_cmd_output(cmd)
        commits_list = commits.split("\n")
        return commits_list

    async def _get_current_branch(self):
        cmd = ["git", "branch", "--show-current"]
        current_branch = await self._get_cmd_output(cmd)
        return current_branch

    async def _get_commmit_details(self, msg):
        cmd = ["git", "log", f"--grep={msg}"]
        commit_details = await self._get_cmd_output(cmd)
        return commit_details

    async def _get_all_exts(self):
        cmd = [
            "git",
            "ls-tree",
            "-r",
            "HEAD",
            "--name-only",
        ]
        tracked_files = await self._get_cmd_output(cmd)
        tracked_files = tracked_files.split("\n")
        extentions = set()
        for file in tracked_files:
            _, file_extension = os.path.splitext(file)
            extentions.add(file_extension)
        return extentions

    async def validate_commit_msg(self, msg):
        root = Path(__file__).parents[2]
        test_path = "/".join(
            filter(
                self._get_ignore_filter(), map(str.strip, msg.split(":")[:-1])
            )
        )
        mutations_dict = await self._get_file_mutations()
        mutation_pipelines = itertools.product(
            *[
                [mutation for mutation in mutations_list]
                for mutations_list in mutations_dict.values()
            ]
        )
        mutated_paths = [
            root / pathlib.Path(self._execute_func_list(test_path, pipeline))
            for pipeline in mutation_pipelines
        ]
        is_valid = any(
            [
                all(
                    [
                        mutated_path.exists(),
                        mutated_path != root,
                        test_path != "",
                    ]
                )
                for mutated_path in mutated_paths
            ]
        )
        return is_valid

    async def run(self):
        commits_list = await self._get_relevant_commits()
        is_valid_lst = [
            await self.validate_commit_msg(msg) for msg in commits_list
        ]
        raise_error = not all(is_valid_lst)
        if raise_error:
            for commit, is_valid in zip(commits_list, is_valid_lst):
                if not is_valid:
                    print(await self._get_commmit_details(commit))
            raise CommitLintError


=======
>>>>>>> 5270c614
class CI(CMD):
    """
    CI related commands
    """


class Bump(CMD):
    """
    Bump the the main package in the versions plugins, or any or all libraries.
    """

    inter = BumpInter
    packages = BumpPackages


class SphinxBuildError(Exception):
    """
    Raised when sphinx-build command exits with a non-zero error code.
    """

    def __str__(self):
        return "[ERROR] Failed run sphinx, is it installed (pip install -U .[dev])?"


@configdataclass
class MakeDocsConfig:
    target: Path = field(
        "Path to target directory for saving docs", default=None
    )
    port: int = field("PORT for the local docs server", default=8080)
    http: bool = field(
        "If set a SimpleHTTP server would be started to show generated docs",
        default=False,
    )


class MakeDocs(CMD):
    """
    Generate docs of the complete package 
    """

    CONFIG = MakeDocsConfig

    async def _exec_cmd(self, cmd: List[str]) -> int:
        print(f"$ {' '.join(cmd)}")
        proc = await asyncio.create_subprocess_exec(*cmd)
        await proc.wait()
        return proc.returncode

    async def run(self):
        root = Path(__file__).parents[2]
        pages_path = (
            root / "pages" if self.target is None else Path(self.target)
        )
        shutil.rmtree(pages_path, ignore_errors=True)
        pages_path.mkdir()  # needed for testing

        docs_path = root / "docs"
        files_to_check = [
            (("changelog.md",), ("CHANGELOG.md",)),
            (("shouldi.md",), ("examples", "shouldi", "README.md",)),
            (("swportal.rst",), ("examples", "swportal", "README.rst",)),
            (
                ("contributing", "consoletest.md",),
                ("dffml", "util", "testing", "consoletest", "README.md",),
            ),
        ]

        for symlink, source in files_to_check:
            file_path = docs_path.joinpath(*symlink)
            if not file_path.exists():
                file_path.symlink_to(root.joinpath(*source))

        # HTTP Service Docs
        service_path = docs_path / "plugins" / "service"
        service_path.mkdir(parents=True, exist_ok=True)
        http_docs_pth = service_path / "http"

        if http_docs_pth.exists():
            http_docs_pth.unlink()

        http_docs_pth.symlink_to(root / "service" / "http" / "docs")

        # Main Docs
        scripts_path = root / "scripts"
        scripts_to_run = ["docs.py", "docs_api.py"]
        for script in scripts_to_run:
            cmd = [sys.executable, str(scripts_path / script)]
            returncode = await self._exec_cmd(cmd)
            if returncode != 0:
                raise RuntimeError

        cmd = [
            [
                e.name
                for e in pkg_resources.iter_entry_points("console_scripts")
                if e.name.startswith("sphinx-build")
            ][0],
            "-W",
            "-b",
            "html",
            "docs",
            str(pages_path),
        ]
        returncode = await self._exec_cmd(cmd)
        if returncode != 0:
            raise SphinxBuildError

        images_path = docs_path / "images"
        images_set = set(images_path.iterdir())
        target_set = set(pages_path.iterdir())

        files_to_copy = list(images_set - target_set)
        for file in files_to_copy:
            shutil.copy(file, pages_path)

        copybutton_path = pages_path / "_static" / "copybutton.js"

        await cached_download(
            "https://raw.githubusercontent.com/python/python-docs-theme/master/python_docs_theme/static/copybutton.js",
            copybutton_path,
            "061b550f64fb65ccb73fbe61ce15f49c17bc5f30737f42bf3c9481c89f7996d0004a11bf283d6bd26cf0b65130fc1d4b",
        )

        nojekyll_path = pages_path / ".nojekyll"
        nojekyll_path.touch(exist_ok=True)

        if self.http:

            handler = functools.partial(
                http.server.SimpleHTTPRequestHandler, directory=str(pages_path)
            )

            with socketserver.TCPServer(("", self.port), handler) as httpd:
                httpd.serve_forever()


class Develop(CMD):
    """
    Development utilities for hacking on DFFML itself
    """

    create = Create
    skel = Skeleton
    run = Run
    export = Export
    entrypoints = Entrypoints
    install = Install
    release = Release
    setuppy = SetupPy
    bump = Bump
    ci = CI
    lintcommits = LintCommits
    docs = MakeDocs<|MERGE_RESOLUTION|>--- conflicted
+++ resolved
@@ -757,296 +757,6 @@
             self.logger.debug("Updated version file %s", version_file)
 
 
-<<<<<<< HEAD
-@configdataclass
-class PinDepsConfig:
-    logs: pathlib.Path = field("Path to CI log zip file")
-    update: bool = field(
-        "Update all requirements.txt files with pinned dependencies",
-        default=False,
-    )
-
-
-@dataclasses.dataclass
-class PinDepsPlugin:
-    path: str
-    setup_cfg_path: pathlib.Path
-    setup_cfg_pre_deps: str
-    setup_cfg_post_deps: str
-    setup_cfg_pinned: str
-
-
-class PinDeps(CMD):
-    """
-    Parse a GitHub Actions log archive to produce pinned dependencies for each
-    requirements.txt
-    """
-
-    CONFIG = PinDepsConfig
-    # Lowest supported version of Python by all plugins
-    LOWEST_PYTHON_VERSION = (3, 7)
-
-    @classmethod
-    def requirement_package_name(cls, line):
-        """
-        Parse a line from requirements.txt and return the package name
-
-        "Per PEP 508, valid project names must: Consist only of ASCII letters,
-        digits, underscores (_), hyphens (-), and/or periods (.), and. Start & end
-        with an ASCII letter or digit."
-        """
-        if not line:
-            raise ValueError("line is blank")
-
-        i = 0
-        name = ""
-        while i < len(line) and line[i] in (
-            "_",
-            "-",
-            ".",
-            *string.ascii_letters,
-            *string.digits,
-        ):
-            name += line[i]
-            i += 1
-
-        # Replace _ with - since that's what PyPi uses
-        return name.replace("_", "-")
-
-    @classmethod
-    def remove_ansi_escape(cls, contents):
-        """
-        Found on Stack Overflow from Martijn Pieters, only modified input
-        variable name.
-        - https://stackoverflow.com/a/14693789
-        - https://creativecommons.org/licenses/by-sa/4.0/
-        """
-        # 7-bit and 8-bit C1 ANSI sequences
-        ansi_escape_8bit = re.compile(
-            br"(?:\x1B[@-Z\\-_]|[\x80-\x9A\x9C-\x9F]|(?:\x1B\[|\x9B)[0-?]*[ -/]*[@-~])"
-        )
-        return ansi_escape_8bit.sub(b"", contents)
-
-    @classmethod
-    def parse_github_actions_log_file(cls, contents):
-        lines = (
-            cls.remove_ansi_escape(contents)
-            .replace(b"\r", b"")
-            .decode(errors="ignore")
-            .split("\n")
-        )
-
-        # Map packages to versions that were installed in CI
-        ci_installed = {}
-
-        for line in lines:
-            if "Requirement already satisfied:" in line:
-                # Check for packages that may have been installed previously that would show
-                # up as file:// URLs
-                # Example:
-                #   Requirement already satisfied: vowpalwabbit>=8.8.1 in /usr/share/miniconda/lib/python3.7/site-packages (from dffml-model-vowpalWabbit==0.0.1) (8.8.1)
-                line = line.split()
-                # Get package name
-                package_name = cls.requirement_package_name(
-                    line[line.index("satisfied:") + 1]
-                )
-                if not package_name:
-                    continue
-                # Check if we don't have a version for this package yet
-                if package_name not in ci_installed:
-                    # Get package version, strip ()
-                    ci_installed[package_name] = line[-1][1:-1]
-            elif "==" in line:
-                # Skip any lines that are not in the format of:
-                #   2020-11-23T05:54:36.4861610Z absl-py==0.11.0
-                if line.count("Z ") != 1:
-                    continue
-                line = line.split("Z ")[-1].split("==")
-                if not line[0] or not line[1]:
-                    continue
-                # Get package name
-                package_name = cls.requirement_package_name(line[0])
-                if not package_name:
-                    continue
-                # with contextlib.suppress(Exception):
-                ci_installed[package_name] = line[1]
-
-        # Add all the core plugins to the list of installed packages
-        for (
-            plugin_name,
-            plugin_directory,
-        ) in PACKAGE_NAMES_TO_DIRECTORY.items():
-            ci_installed[plugin_name] = parse_version(
-                str(
-                    REPO_ROOT.joinpath(
-                        *plugin_directory,
-                        plugin_name.replace("-", "_"),
-                        "version.py",
-                    )
-                )
-            )
-            print(
-                parse_version(
-                    str(
-                        pathlib.Path(
-                            *plugin_directory,
-                            plugin_name.replace("-", "_"),
-                            "version.py",
-                        )
-                    )
-                )
-            )
-
-        return ci_installed
-
-    FIND_CI_INSTALLED_LINUX_PLUGIN_VERSION_REGEX = re.compile(
-        r"\(([a-z./]+), ([0-9.]+)\)"
-    )
-    FIND_CI_INSTALLED_NON_LINUX_VERSION_REGEX = re.compile(r"\(([0-9.]+)\)")
-
-    @classmethod
-    def find_ci_installed(cls, logs_dir: pathlib.Path):
-        ci_installed = {}
-
-        for log_file_path in logs_dir.rglob("*.txt"):
-            if "windows" in log_file_path.stem:
-                platform_system = "Windows"
-            elif "macos" in log_file_path.stem:
-                platform_system = "Darwin"
-            else:
-                platform_system = "Linux"
-
-                match = cls.FIND_CI_INSTALLED_LINUX_PLUGIN_VERSION_REGEX.search(
-                    log_file_path.stem
-                )
-                if not match:
-                    continue
-
-                plugin, python_version = match.groups()
-                # Only look for the pip freeze on the main plugin
-                if plugin != ".":
-                    continue
-
-            contents = log_file_path.read_bytes()
-            if not b"pip freeze" in contents:
-                continue
-
-            if platform_system in ("Windows", "Darwin"):
-                python_version = cls.FIND_CI_INSTALLED_NON_LINUX_VERSION_REGEX.search(
-                    log_file_path.stem
-                ).groups()[
-                    0
-                ]
-
-            ci_installed[
-                (platform_system, python_version)
-            ] = cls.parse_github_actions_log_file(contents)
-
-        return ci_installed
-
-    async def pin_deps(self, logs_dir: pathlib.Path):
-        root = pathlib.Path(__file__).parents[2]
-
-        ci_installed = self.find_ci_installed(logs_dir)
-
-        # for setup_cfg_path in root.rglob("setup.cfg"):
-        for package_directory in PACKAGE_DIRECTORY_TO_NAME.keys():
-            setup_cfg_path = root.joinpath(*package_directory, "setup.cfg")
-            setup_cfg_contents = setup_cfg_path.read_text()
-            # Pull the dependencies out of the install_requires list
-            setup_cfg_lines = setup_cfg_contents.split("\n")
-            setup_cfg_lines = [line.rstrip() for line in setup_cfg_lines]
-            dependencies = setup_cfg_lines[
-                setup_cfg_lines.index("install_requires =") + 1 :
-            ]
-            # Find the last depedency in the list by looking for when the
-            # indentation level goes back to normal, meaning no indent.
-            for i, line in enumerate(dependencies):
-                current_indent = len(line) - len(line.lstrip())
-                if current_indent == 0:
-                    break
-            # The contents of the file up until the point where the
-            # install_requires list starts
-            setup_cfg_pre_deps = setup_cfg_lines[
-                : setup_cfg_lines.index("install_requires =") + 1
-            ]
-            # The contents of the file immediatly after the install_requires
-            # list. We are going to replace what's between these two.
-            setup_cfg_post_deps = setup_cfg_lines[
-                setup_cfg_lines.index("install_requires =") + 1 + i :
-            ]
-            # The dependency list ends when the indent level changes
-            dependencies = dependencies[:i]
-            dependencies = [line.strip() for line in dependencies]
-            # Remove comments
-            # TODO Remove?: dependencies = [line for line in dependencies if not line.startswith("#")]
-            # Add all packages in setup.cfg files to set of required packages
-            for i, line in enumerate(dependencies):
-                # Skip comments
-                if line.startswith("#") or not line:
-                    continue
-                package_name = self.requirement_package_name(line)
-                if not package_name:
-                    continue
-                # Ensure package was installed in CI
-                for supported_os, supported_python in [
-                    ("Linux", "3.7"),
-                    ("Linux", "3.8"),
-                ]:
-                    if (supported_os, supported_python) not in ci_installed:
-                        raise ValueError(
-                            f"Supported OS/Python version {supported_os} {supported_python}: not in {ci_installed.keys()}"
-                        )
-                    if (
-                        package_name
-                        not in ci_installed[(supported_os, supported_python)]
-                    ):
-                        raise ValueError(
-                            f"Plugin {setup_cfg_path.parent}: {package_name!r} not in {ci_installed[(supported_os, supported_python)]}"
-                        )
-                # Modify the line to be a pinned package
-                line_contents = []
-                for (
-                    (platform_system, python_version),
-                    packages_installed,
-                ) in ci_installed.items():
-                    if package_name not in packages_installed:
-                        continue
-                    package_version_installed = packages_installed[
-                        package_name
-                    ]
-                    line_contents.append(
-                        f'{package_name}=={package_version_installed}; platform_system == "{platform_system}" and python_version == "{python_version}"',
-                    )
-                dependencies[i] = "\t".join(line_contents)
-
-                self.logger.debug(f"{line:<40} | {dependencies[i]}")
-
-            yield PinDepsPlugin(
-                path=str(setup_cfg_path.relative_to(root)),
-                setup_cfg_path=setup_cfg_path,
-                setup_cfg_pre_deps=setup_cfg_pre_deps,
-                setup_cfg_post_deps=setup_cfg_post_deps,
-                setup_cfg_pinned=[
-                    (" " * 4) + line.replace("\t", "\n" + (" " * 4))
-                    for line in dependencies
-                ],
-            )
-
-    async def run(self):
-        async for plugin in self.pin_deps(pathlib.Path(self.logs)):
-            yield plugin
-            if self.update:
-                plugin.setup_cfg_path.write_text(
-                    "\n".join(
-                        itertools.chain(
-                            plugin.setup_cfg_pre_deps,
-                            plugin.setup_cfg_pinned,
-                            plugin.setup_cfg_post_deps,
-                        )
-                    )
-                )
-
 
 class CommitLintError(Exception):
     pass
@@ -1179,9 +889,6 @@
                     print(await self._get_commmit_details(commit))
             raise CommitLintError
 
-
-=======
->>>>>>> 5270c614
 class CI(CMD):
     """
     CI related commands
