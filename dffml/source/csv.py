# SPDX-License-Identifier: MIT
# Copyright (c) 2019 Intel Corporation
"""
Loads records from a csv file, using columns as features
"""
import csv
import ast
import itertools
import asyncio
from typing import Dict
from dataclasses import dataclass
from contextlib import asynccontextmanager

from ..record import Record
from .memory import MemorySource
from .file import FileSource, FileSourceConfig
from ..base import config
from ..util.entrypoint import entrypoint
from ..config.config import ConfigLoaders

csv.register_dialect("strip", skipinitialspace=True)


@dataclass
class OpenCSVFile:
    write_out: Dict
    active: int
    lock: asyncio.Lock
    write_back_key: bool = True
    write_back_tag: bool = False

    async def inc(self):
        async with self.lock:
            self.active += 1

    async def dec(self):
        async with self.lock:
            self.active -= 1
            return bool(self.active < 1)


CSV_SOURCE_CONFIG_DEFAULT_KEY = "key"
<<<<<<< HEAD
CSV_SOURCE_CONFIG_DEFAULT_tag = "untagged"
CSV_SOURCE_CONFIG_DEFAULT_tag_COLUMN = "tag"
=======
CSV_SOURCE_CONFIG_DEFAULT_LABEL = "unlabeled"
CSV_SOURCE_CONFIG_DEFAULT_LABEL_COLUMN = "label"
CSV_SOURCE_CONFIG_DEFAULT_LOADFILES_NAME = None
>>>>>>> 2e26d8c2


@config
class CSVSourceConfig(FileSourceConfig):
    key: str = CSV_SOURCE_CONFIG_DEFAULT_KEY
<<<<<<< HEAD
    tag: str = CSV_SOURCE_CONFIG_DEFAULT_tag
    tagcol: str = CSV_SOURCE_CONFIG_DEFAULT_tag_COLUMN
=======
    label: str = CSV_SOURCE_CONFIG_DEFAULT_LABEL
    labelcol: str = CSV_SOURCE_CONFIG_DEFAULT_LABEL_COLUMN
    loadfiles: str = CSV_SOURCE_CONFIG_DEFAULT_LOADFILES_NAME
>>>>>>> 2e26d8c2


# CSVSource is a bit of a mess
@entrypoint("csv")
class CSVSource(FileSource, MemorySource):
    """
    Uses a CSV file as the source of record feature data
    """

    CONFIG = CSVSourceConfig

    # Headers we've added to track data other than feature data for a record
    CSV_HEADERS = ["prediction", "confidence"]

    OPEN_CSV_FILES: Dict[str, OpenCSVFile] = {}
    OPEN_CSV_FILES_LOCK: asyncio.Lock = asyncio.Lock()
    CONFIG_LOADER = ConfigLoaders()

    @asynccontextmanager
    async def _open_csv(self, fd=None):
        async with self.OPEN_CSV_FILES_LOCK:
            if self.config.filename not in self.OPEN_CSV_FILES:
                self.logger.debug(f"{self.config.filename} first open")
                open_file = OpenCSVFile(
                    active=1, lock=asyncio.Lock(), write_out={}
                )
                self.OPEN_CSV_FILES[self.config.filename] = open_file
                if fd is not None:
                    await self.read_csv(fd, open_file)
            else:
                self.logger.debug(f"{self.config.filename} already open")
                await self.OPEN_CSV_FILES[self.config.filename].inc()
            yield self.OPEN_CSV_FILES[self.config.filename]

    async def _empty_file_init(self):
        async with self._open_csv():
            return {}

    async def read_csv(self, fd, open_file):
        dict_reader = csv.DictReader(fd, dialect="strip")
        # Record what headers are present when the file was opened
        if not self.config.key in dict_reader.fieldnames:
            open_file.write_back_key = False
        if self.config.tagcol in dict_reader.fieldnames:
            open_file.write_back_tag = True
        # Store all the records by their tag in write_out
        open_file.write_out = {}
        # If there is no key track row index to be used as key by tag
        index = {}
        for row in dict_reader:
<<<<<<< HEAD
            # Grab tag from row
            tag = row.get(self.config.tagcol, self.config.tag)
            if self.config.tagcol in row:
                del row[self.config.tagcol]
            index.setdefault(tag, 0)
=======
            # Grab label from row
            label = row.get(self.config.labelcol, self.config.label)
            # Load via ConfigLoaders if loadfiles parameter is given
            if self.config.loadfiles:
                async with self.CONFIG_LOADER as cfgl:
                    _, cfgl_data = await cfgl.load_file(
                        row[self.config.loadfiles]
                    )
            if self.config.labelcol in row:
                del row[self.config.labelcol]
            index.setdefault(label, 0)
>>>>>>> 2e26d8c2
            # Grab key from row
            key = row.get(self.config.key, str(index[tag]))
            if self.config.key in row:
                del row[self.config.key]
            else:
                index[tag] += 1
            # Record data we are going to parse from this row (must include
            # features).
            record_data = {}
            # Parse headers we as the CSV source added
            csv_meta = {}
            row_keys = []
            # getting all keys starting with "prediction","confidence"
            for header in self.CSV_HEADERS:
                row_keys.extend(
                    list(
                        filter(
                            lambda x: x.startswith(header + "_"), row.keys()
                        )
                    )
                )
            # pop all prediction data from row and save in csv_meta
            for header in row_keys:
                value = row.get(header, None)
                if value is not None and value != "":
                    csv_meta[header] = row[header]
                    # Remove from feature data
                    del row[header]
            # Set the features
            features = {}
            for _key, _value in row.items():
                # TODO maybe add a new column 'data' iinstead of using filename
                if self.config.loadfiles:
                    _value = cfgl_data
                if _value != "":
                    try:
                        features[_key] = ast.literal_eval(_value)
                    except (SyntaxError, ValueError):
                        features[_key] = _value
            if features:
                record_data["features"] = features

            # Getting all prediction target names
            target_keys = filter(
                lambda x: x.startswith("prediction_"), csv_meta.keys()
            )
            target_keys = map(
                lambda x: x.replace("prediction_", ""), target_keys
            )

            predictions = {
                target_name: {
                    "value": str(csv_meta["prediction_" + target_name]),
                    "confidence": float(csv_meta["confidence_" + target_name]),
                }
                for target_name in target_keys
            }
            record_data.update({"prediction": predictions})
            # If there was no data in the row, skip it
            if not record_data and key == str(index[tag] - 1):
                continue
            # Add the record to our internal memory representation
            open_file.write_out.setdefault(tag, {})
            open_file.write_out[tag][key] = Record(key, data=record_data)

    async def load_fd(self, fd):
        """
        Parses a CSV stream into Record instances
        """
        async with self._open_csv(fd) as open_file:
            self.mem = open_file.write_out.get(self.config.tag, {})
        self.logger.debug("%r loaded %d records", self, len(self.mem))

    async def dump_fd(self, fd):
        """
        Dumps data into a CSV stream
        """
        async with self.OPEN_CSV_FILES_LOCK:
            open_file = self.OPEN_CSV_FILES[self.config.filename]
            open_file.write_out.setdefault(self.config.tag, {})
            open_file.write_out[self.config.tag].update(self.mem)
            # Bail if not last open source for this file
            if not (await open_file.dec()):
                return
            # Add our headers
            fieldnames = (
                [] if not open_file.write_back_key else [self.config.key]
            )
            fieldnames.append(self.config.tagcol)
            # Get all the feature names
            feature_fieldnames = set()
            prediction_fieldnames = set()
            for tag, records in open_file.write_out.items():
                for record in records.values():
                    feature_fieldnames |= set(record.data.features.keys())
                    prediction_fieldnames |= set(record.data.prediction.keys())
            fieldnames += list(feature_fieldnames)
            fieldnames += itertools.chain(
                *list(
                    map(
                        lambda key: ("prediction_" + key, "confidence_" + key),
                        list(prediction_fieldnames),
                    )
                )
            )
            self.logger.debug(f"fieldnames: {fieldnames}")
            # Write out the file
            writer = csv.DictWriter(fd, fieldnames=fieldnames)
            writer.writeheader()
            for tag, records in open_file.write_out.items():
                for record in records.values():
                    record_data = record.dict()
                    row = {name: "" for name in fieldnames}
                    # Always write the tag
                    row[self.config.tagcol] = tag
                    # Write the key if it existed
                    if open_file.write_back_key:
                        row[self.config.key] = record.key
                    # Write the features
                    for key, value in record_data.get("features", {}).items():
                        row[key] = value
                    # Write the prediction
                    if "prediction" in record_data:
                        for key, value in record_data["prediction"].items():
                            row["prediction_" + key] = value["value"]
                            row["confidence_" + key] = value["confidence"]
                    writer.writerow(row)
            del self.OPEN_CSV_FILES[self.config.filename]
            self.logger.debug(f"{self.config.filename} written")
        self.logger.debug("%r saved %d records", self, len(self.mem))<|MERGE_RESOLUTION|>--- conflicted
+++ resolved
@@ -40,27 +40,17 @@
 
 
 CSV_SOURCE_CONFIG_DEFAULT_KEY = "key"
-<<<<<<< HEAD
 CSV_SOURCE_CONFIG_DEFAULT_tag = "untagged"
 CSV_SOURCE_CONFIG_DEFAULT_tag_COLUMN = "tag"
-=======
-CSV_SOURCE_CONFIG_DEFAULT_LABEL = "unlabeled"
-CSV_SOURCE_CONFIG_DEFAULT_LABEL_COLUMN = "label"
 CSV_SOURCE_CONFIG_DEFAULT_LOADFILES_NAME = None
->>>>>>> 2e26d8c2
 
 
 @config
 class CSVSourceConfig(FileSourceConfig):
     key: str = CSV_SOURCE_CONFIG_DEFAULT_KEY
-<<<<<<< HEAD
     tag: str = CSV_SOURCE_CONFIG_DEFAULT_tag
     tagcol: str = CSV_SOURCE_CONFIG_DEFAULT_tag_COLUMN
-=======
-    label: str = CSV_SOURCE_CONFIG_DEFAULT_LABEL
-    labelcol: str = CSV_SOURCE_CONFIG_DEFAULT_LABEL_COLUMN
     loadfiles: str = CSV_SOURCE_CONFIG_DEFAULT_LOADFILES_NAME
->>>>>>> 2e26d8c2
 
 
 # CSVSource is a bit of a mess
@@ -111,25 +101,17 @@
         # If there is no key track row index to be used as key by tag
         index = {}
         for row in dict_reader:
-<<<<<<< HEAD
             # Grab tag from row
             tag = row.get(self.config.tagcol, self.config.tag)
-            if self.config.tagcol in row:
-                del row[self.config.tagcol]
-            index.setdefault(tag, 0)
-=======
-            # Grab label from row
-            label = row.get(self.config.labelcol, self.config.label)
             # Load via ConfigLoaders if loadfiles parameter is given
             if self.config.loadfiles:
                 async with self.CONFIG_LOADER as cfgl:
                     _, cfgl_data = await cfgl.load_file(
                         row[self.config.loadfiles]
                     )
-            if self.config.labelcol in row:
-                del row[self.config.labelcol]
-            index.setdefault(label, 0)
->>>>>>> 2e26d8c2
+            if self.config.tagcol in row:
+                del row[self.config.tagcol]
+            index.setdefault(tag, 0)
             # Grab key from row
             key = row.get(self.config.key, str(index[tag]))
             if self.config.key in row:
