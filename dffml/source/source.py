# SPDX-License-Identifier: MIT
# Copyright (c) 2019 Intel Corporation
"""
Source subclasses are responsible for generating an integer value given an open
source project's source URL.
"""
import abc
from typing import AsyncIterator, List, Optional, Callable

from ..base import (
    BaseDataFlowFacilitatorObjectContext,
    BaseDataFlowFacilitatorObject,
)
<<<<<<< HEAD
from ..record import Record, RecordData
=======
from ..repo import Repo
>>>>>>> ff314e96
from ..util.asynchelper import (
    AsyncContextManagerListContext,
    AsyncContextManagerList,
)

from ..util.entrypoint import base_entry_point
from .log import LOGGER


class BaseSourceContext(BaseDataFlowFacilitatorObjectContext):
    def __init__(self, parent: "BaseSource") -> None:
        self.parent = parent

    @abc.abstractmethod
    async def update(self, record: Record):
        """
        Updates a record for a source
        """

    @abc.abstractmethod
    async def records(self) -> AsyncIterator[Record]:
        """
        Returns a list of records retrieved from self.src
        """
        # mypy ignores AsyncIterator[Record], therefore this is needed
        yield Record("")  # pragma: no cover

    @abc.abstractmethod
    async def record(self, key: str):
        """
        Get a record from the source or add it if it doesn't exist
        """


@base_entry_point("dffml.source", "source")
class BaseSource(BaseDataFlowFacilitatorObject):
    """
    Abstract base class for all sources. New sources must be derived from this
    class and implement the records method.
    """

    def __call__(self) -> BaseSourceContext:
        return self.CONTEXT(self)


class SourcesContext(AsyncContextManagerListContext):
    async def update(self, record: Record):
        """
        Updates a record for a source
        """
        LOGGER.debug("Updating %r: %r", record.key, record.dict())
        for source in self:
            await source.update(record)

    async def records(
        self, validation: Optional[Callable[[Record], bool]] = None
    ) -> AsyncIterator[Record]:
        """
        Retrieves records from all sources
        """
        for source in self:
            async for record in source.records():
                # NOTE In Python 3.7.3 self[1:] works, however in Python >
                # 3.7.3 only self.data works
                for other_source in self.data[1:]:
                    record.merge(await other_source.record(record.key))
                if validation is None or validation(record):
                    yield record
            break

    async def record(self, key: str):
        """
        Retrieve and or register record will all sources
        """
        record = Record(key)
        for source in self:
            record.merge(await source.record(key))
        return record

    async def with_features(
        self, features: List[str]
    ) -> AsyncIterator[Record]:
        """
        Returns all records which have the requested features
        """
        async for record in self.records(
            lambda record: bool(record.features(features))
        ):
            yield record


class Sources(AsyncContextManagerList):

    CONTEXT = SourcesContext


class ValidationSourcesContext(SourcesContext):
    async def records(
        self, validation: Optional[Callable[[Record], bool]] = None
    ) -> AsyncIterator[Record]:
        async for record in super().records():
            if self.parent.validation(record) and (
                validation is None or validation(record)
            ):
                yield record


class ValidationSources(Sources):
    """
    Restricts access to a subset of records during iteration based on a validation
    function.
    """

    CONTEXT = ValidationSourcesContext

    def __init__(
        self, validation: Callable[[Record], bool], *args: BaseSource
    ) -> None:
        super().__init__(*args)
        self.validation = validation


class SubsetSources(ValidationSources):
    """
    Restricts access to a subset of records during iteration based on their keys.
    """

    def __init__(
        self, *args: BaseSource, keys: Optional[List[str]] = None
    ) -> None:
        super().__init__(self.__validation, *args)
        if keys is None:
            keys = []
        self.keys = keys

    def __validation(self, record: Record) -> bool:
        return bool(record.key in self.keys)<|MERGE_RESOLUTION|>--- conflicted
+++ resolved
@@ -11,11 +11,7 @@
     BaseDataFlowFacilitatorObjectContext,
     BaseDataFlowFacilitatorObject,
 )
-<<<<<<< HEAD
-from ..record import Record, RecordData
-=======
-from ..repo import Repo
->>>>>>> ff314e96
+from ..record import Record
 from ..util.asynchelper import (
     AsyncContextManagerListContext,
     AsyncContextManagerList,
