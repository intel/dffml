# Command line utility helpers and DataFlow specific classes
from dffml import CMD, Arg, DataFlow, Input, GetSingle, run

<<<<<<< HEAD
# Import operations we need for the Git operations
=======
# Import operations we need from the Git operations
>>>>>>> 8f0776d1
from dffml_feature_git.feature.operations import (
    clone_git_repo,
    cleanup_git_repo,
)

# Import all the operations we wrote
from shouldi.bandit import run_bandit
from shouldi.pypi import pypi_latest_package_version
from shouldi.pypi import pypi_package_json
from shouldi.pypi import pypi_package_url
from shouldi.pypi import pypi_package_contents
from shouldi.pypi import cleanup_pypi_package
from shouldi.safety import safety_check
from shouldi.npm_audit import run_npm_audit

from dffml import op, Definition, run_dataflow

from typing import NamedTuple


class SAResultsSpec(NamedTuple):
    """
    Static analysis results for a language
    """

    critical: int
    high: int
    medium: int
    low: int
    report: dict


SA_RESULTS = Definition(
    name="static_analysis", primitive="string", spec=SAResultsSpec,
)


import pathlib


def has_file(directory: str, filename: str):
    return {"result": pathlib.Path(directory, filename).is_file()}


HAS_SETUP_PY_RESULT = Definition(name="has_setup_py_result", primitive="bool")


@op(
    inputs={"repo": clone_git_repo.op.outputs["repo"]},
    outputs={"result": HAS_SETUP_PY_RESULT},
)
def has_setup_py(repo: clone_git_repo.op.outputs["repo"].spec):
    return has_file(repo.directory, "setup.py")


HAS_PACKAGE_JSON_RESULT = Definition(
    name="has_package_json_result", primitive="bool"
)


@op(
    inputs={"repo": clone_git_repo.op.outputs["repo"]},
    outputs={"result": HAS_PACKAGE_JSON_RESULT},
)
def has_package_json(repo: clone_git_repo.op.outputs["repo"].spec):
    return has_file(repo.directory, "package.json")


DATAFLOW_ID_PYTHON = DataFlow.auto(has_setup_py, GetSingle)
DATAFLOW_ID_PYTHON.seed.append(
    Input(
        value=[has_setup_py.op.outputs["result"].name,],
        definition=GetSingle.op.inputs["spec"],
    )
)


@op(
    inputs={"repo": clone_git_repo.op.outputs["repo"]},
    outputs={"python": Definition(name="repo_is_python", primitive="string")},
)
async def is_lang_python(self, repo):
    async with self.octx.parent(DATAFLOW_ID_PYTHON) as octx:
        async for _, results in octx.run(
            [Input(value=repo, definition=self.parent.op.inputs["repo"])]
        ):
            if results[has_setup_py.op.outputs["result"].name]:
                return {"python": True}


# DataFlow for doing static analysis on Python code
DATAFLOW_SA_PYTHON = DataFlow.auto(
    pypi_package_json,
    pypi_latest_package_version,
    pypi_package_url,
    pypi_package_contents,
    cleanup_pypi_package,
    safety_check,
    run_bandit,
    GetSingle,
)
# Seed inputs are added to each executing context. The following Input tells the
# GetSingle output operation that we want the output of the network to include
# data matching the "issues" output of the safety_check operation, and the
# "report" output of the run_bandit operation, for each context.
DATAFLOW_SA_PYTHON.seed.append(
    Input(
        value=[
            safety_check.op.outputs["issues"].name,
            run_bandit.op.outputs["report"].name,
        ],
        definition=GetSingle.op.inputs["spec"],
    )
)


import os
from dffml import SetupPyKWArg


@op(
    inputs={"repo": clone_git_repo.op.outputs["repo"]},
    outputs={"result": SA_RESULTS},
    conditions=[is_lang_python.op.outputs["python"]],
)
async def run_python_sa(self, repo):
    """
    Run Python static analysis
    """
    setup_kwargs = SetupPyKWArg.get_kwargs(
        os.path.join(repo.directory, "setup.py")
    )

    # TODO Make is so that
    async with self.octx.parent(DATAFLOW_SA_PYTHON) as octx:
        async for _, results in octx.run(
            [
                Input(
                    value=setup_kwargs["name"],
                    definition=pypi_package_json.op.inputs["package"],
                )
            ]
        ):
            # TODO Make this report more useful
            safety_issues = results[safety_check.op.outputs["issues"].name]
            bandit_report = results[run_bandit.op.outputs["report"].name]
            return {
                "result": SAResultsSpec(
                    critical=safety_issues,
                    high=bandit_report["CONFIDENCE.HIGH_AND_SEVERITY.HIGH"],
                    medium=0,
                    low=0,
                    report=results,
                )
            }


DATAFLOW_ID_JAVASCRIPT = DataFlow.auto(has_package_json, GetSingle)
DATAFLOW_ID_JAVASCRIPT.seed.append(
    Input(
        value=[has_package_json.op.outputs["result"].name,],
        definition=GetSingle.op.inputs["spec"],
    )
)


@op(
    inputs={"repo": clone_git_repo.op.outputs["repo"]},
    outputs={
        "javascript": Definition(name="repo_is_javascript", primitive="string")
    },
)
async def is_lang_javascript(self, repo):
    async with self.octx.parent(DATAFLOW_ID_JAVASCRIPT) as octx:
        async for _, results in octx.run(
            [Input(value=repo, definition=self.parent.op.inputs["repo"])]
        ):
            if results[has_package_json.op.outputs["result"].name]:
                return {"javascript": True}


<<<<<<< HEAD
DATAFLOW_SA_JAVASCRIPT = DataFlow.auto(run_npm_audit, GetSingle,)

DATAFLOW_SA_JAVASCRIPT.seed.append(
    Input(
        value=[run_npm_audit.op.outputs["report"].name,],
        definition=GetSingle.op.inputs["spec"],
    )
)


@op(
    inputs={"repo": clone_git_repo.op.outputs["repo"]},
    outputs={"result": SA_RESULTS},
    conditions=[is_lang_javascript.op.outputs["javascript"]],
)
async def run_javascript_sa(self, repo):
    """
    Run JS static analysis
    """

    # TODO Make is so that
    async with self.octx.parent(DATAFLOW_SA_JAVASCRIPT) as octx:
        async for _, results in octx.run(
            [
                Input(
                    value=repo.directory,
                    definition=run_npm_audit.op.inputs["pkg"],
                )
            ]
        ):
            # TODO Make this report more useful
            npm_report = results[run_npm_audit.op.outputs["report"].name]
            return {
                "result": SAResultsSpec(
                    critical=npm_report["critical"],
                    high=npm_report["high"],
                    medium=npm_report["moderate"],
                    low=npm_report["low"],
                    report=results,
                )
            }


=======
>>>>>>> 8f0776d1
# Link inputs and outputs together according to their definitions
DATAFLOW = DataFlow.auto(
    clone_git_repo,
    is_lang_python,
    run_python_sa,
    is_lang_javascript,
<<<<<<< HEAD
    run_javascript_sa,
=======
>>>>>>> 8f0776d1
    cleanup_git_repo,
    GetSingle,
)
DATAFLOW.seed.append(
    Input(value=[SA_RESULTS.name,], definition=GetSingle.op.inputs["spec"],)
)
<<<<<<< HEAD
for opimp in [
    is_lang_python,
    run_python_sa,
    is_lang_javascript,
    run_javascript_sa,
]:
    DATAFLOW.flow[opimp.op.name].inputs["repo"].append("seed")
DATAFLOW.update()
=======
>>>>>>> 8f0776d1


class Install(CMD):

    arg_packages = Arg(
        "packages", nargs="+", help="Package to check if we should install"
    )

    async def run(self):
        # Run all the operations, Each iteration of this loop happens
        # when all inputs are exhausted for a context, the output
        # operations are then run and their results are yielded
        async for package_name, results in run(
            DATAFLOW,
            {
                # For each package add a new input set to the input network
                # The context operations execute under is the package name
                # to evaluate. Contexts ensure that data pertaining to
                # package A doesn't mingle with data pertaining to package B
                package_name: [
                    # The only input to the operations is the package name.
                    Input(
                        value={
                            "URL": "file://"
                            + str(
                                pathlib.Path(package_name)
                                .expanduser()
                                .resolve()
                            ),
                            "directory": str(
                                pathlib.Path(package_name)
                                .expanduser()
                                .resolve()
                            ),
                        },
                        definition=clone_git_repo.op.outputs["repo"],
                    )
                    if pathlib.Path(package_name).is_dir()
                    else Input(
                        value=package_name,
                        definition=clone_git_repo.op.inputs["URL"],
                    )
                ]
                for package_name in self.packages
            },
        ):
            print(results)


class ShouldI(CMD):

    install = Install<|MERGE_RESOLUTION|>--- conflicted
+++ resolved
@@ -1,11 +1,9 @@
 # Command line utility helpers and DataFlow specific classes
 from dffml import CMD, Arg, DataFlow, Input, GetSingle, run
 
-<<<<<<< HEAD
+
 # Import operations we need for the Git operations
-=======
 # Import operations we need from the Git operations
->>>>>>> 8f0776d1
 from dffml_feature_git.feature.operations import (
     clone_git_repo,
     cleanup_git_repo,
@@ -187,7 +185,6 @@
                 return {"javascript": True}
 
 
-<<<<<<< HEAD
 DATAFLOW_SA_JAVASCRIPT = DataFlow.auto(run_npm_audit, GetSingle,)
 
 DATAFLOW_SA_JAVASCRIPT.seed.append(
@@ -231,25 +228,22 @@
             }
 
 
-=======
->>>>>>> 8f0776d1
+
+
 # Link inputs and outputs together according to their definitions
 DATAFLOW = DataFlow.auto(
     clone_git_repo,
     is_lang_python,
     run_python_sa,
     is_lang_javascript,
-<<<<<<< HEAD
     run_javascript_sa,
-=======
->>>>>>> 8f0776d1
     cleanup_git_repo,
     GetSingle,
 )
 DATAFLOW.seed.append(
     Input(value=[SA_RESULTS.name,], definition=GetSingle.op.inputs["spec"],)
 )
-<<<<<<< HEAD
+
 for opimp in [
     is_lang_python,
     run_python_sa,
@@ -258,8 +252,6 @@
 ]:
     DATAFLOW.flow[opimp.op.name].inputs["repo"].append("seed")
 DATAFLOW.update()
-=======
->>>>>>> 8f0776d1
 
 
 class Install(CMD):
