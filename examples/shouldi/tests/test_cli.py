--- conflicted
+++ resolved
@@ -12,13 +12,12 @@
 
 
 class TestCLI(AsyncTestCase):
-<<<<<<< HEAD
+
     async def test_install_py(self):
         # Issue is B322, use of input in Python 2 is unsafe (eval). DFFML is
         # Python 3.7+ only, so doesn't effect us (it's the 1 high that will be
         # found).
         dffml_source_root = list(pathlib.Path(__file__).parents)[3]
-=======
     async def test_install(self):
         import pathlib
 
@@ -27,7 +26,6 @@
 
         return
 
->>>>>>> 8f0776d1
         with patch("sys.stdout", new_callable=io.StringIO) as stdout:
             await ShouldI.install.cli(str(dffml_source_root))
             output = stdout.getvalue()
