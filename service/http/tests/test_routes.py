--- conflicted
+++ resolved
@@ -10,20 +10,8 @@
 import aiohttp
 
 from dffml.base import config
-<<<<<<< HEAD
 from dffml.record import Record
-from dffml.df.base import (
-    op,
-    BaseConfig,
-    BaseInputSetContext,
-    BaseOrchestratorContext,
-    OperationImplementationContext,
-)
-from dffml.df.types import Definition, Input, DataFlow, Stage
-=======
-from dffml.repo import Repo
 from dffml.df.base import BaseConfig
->>>>>>> ff314e96
 from dffml.operation.output import GetSingle
 from dffml.util.entrypoint import EntrypointNotFound
 from dffml.model.model import ModelContext, Model
