# SPDX-License-Identifier: MIT
# Copyright (c) 2019 Intel Corporation
import os
import io
import json
import atexit
import shutil
import random
import inspect
import asyncio
import logging
import tempfile
import unittest
import contextlib
import collections
from pathlib import Path
from unittest.mock import patch
from functools import wraps
from contextlib import contextmanager, ExitStack
from typing import List, Dict, Any, Optional, Tuple, AsyncIterator

from dffml.repo import Repo
from dffml.feature import Feature, Features, DefFeature
from dffml.source.source import Sources
from dffml.source.memory import MemorySource, MemorySourceConfig
from dffml.source.file import FileSourceConfig
from dffml.source.json import JSONSource
from dffml.source.csv import CSVSource, CSVSourceConfig
from dffml.model.model import ModelContext, Model
from dffml.df.types import Operation
from dffml.df.base import OperationImplementation
from dffml.accuracy import Accuracy as AccuracyType
from dffml.util.entrypoint import entrypoint
from dffml.util.asynctestcase import (
    AsyncExitStackTestCase,
    non_existant_tempfile,
)
from dffml.util.cli.cmds import ModelCMD
from dffml.base import config
from dffml.cli import Merge, Dataflow, Train, Accuracy, Predict, List

from .test_df import OPERATIONS, OPIMPS


class ReposTestCase(AsyncExitStackTestCase):
    async def setUp(self):
        await super().setUp()
        self.repos = [Repo(str(random.random())) for _ in range(0, 10)]
        self.temp_filename = self.mktempfile()
        self.sconfig = FileSourceConfig(
            filename=self.temp_filename, readwrite=True, allowempty=True
        )
        async with JSONSource(self.sconfig) as source:
            async with source() as sctx:
                for repo in self.repos:
                    await sctx.update(repo)
        contents = json.loads(Path(self.sconfig.filename).read_text())
        # Ensure there are repos in the file
        self.assertEqual(
            len(contents.get(self.sconfig.label)),
            len(self.repos),
            "ReposTestCase JSON file erroneously initialized as empty",
        )
        # TODO(p3) For some reason patching Model.load doesn't work
        # self._stack.enter_context(patch("dffml.model.model.Model.load",
        #     new=model_load))
        self._stack.enter_context(
            patch.object(
                ModelCMD,
                "arg_model",
                new=ModelCMD.arg_model.modify(type=model_load),
            )
        )
        self._stack.enter_context(
            patch("dffml.feature.feature.Feature.load", new=feature_load)
        )
        self._stack.enter_context(
            patch("dffml.df.base.OperationImplementation.load", new=opimp_load)
        )
        self._stack.enter_context(
            patch("dffml.df.types.Operation.load", new=op_load)
        )


@config
class FakeConfig:
    features: Features
    predict: Feature
    directory: str = os.path.join(
        os.path.expanduser("~"), ".cache", "dffml", "test_cli", "fake"
    )


class FakeFeature(Feature):

    NAME: str = "fake"

    def dtype(self):
        return float  # pragma: no cov

    def length(self):
        return 1  # pragma: no cov

    async def applicable(self, data):
        return True

    async def fetch(self, data):
        pass

    async def parse(self, data):
        pass

    async def calc(self, data):
        return float(data.key)


class FakeModelContext(ModelContext):
    async def train(self, sources: Sources):
        pass

    async def accuracy(self, sources: Sources) -> AccuracyType:
        return AccuracyType(0.42)

    async def predict(self, repos: AsyncIterator[Repo]) -> AsyncIterator[Repo]:
        target = self.parent.config.predict.NAME
        async for repo in repos:
<<<<<<< HEAD
            repo.predicted(target, random.random(), float(repo.src_url))
=======
            repo.predicted(random.random(), float(repo.key))
>>>>>>> 07e60825
            yield repo


@entrypoint("fake")
class FakeModel(Model):

    CONTEXT = FakeModelContext
    CONFIG = FakeConfig


def feature_load(loading=None):
    if loading == "fake":
        return FakeFeature()
    return [FakeFeature()]


def model_load(loading):
    if loading == "fake":
        return FakeModel
    return [FakeModel]


def op_load(loading):
    return list(filter(lambda op: loading == op.name, OPERATIONS))[0]


def opimp_load(loading=None):
    if loading is not None:
        return list(filter(lambda imp: loading == imp.op.name, OPIMPS))[0]
    return OPIMPS


class TestMerge(ReposTestCase):
    async def test_json_label(self):
        await Merge.cli(
            "dest=json",
            "src=json",
            "-source-dest-filename",
            self.temp_filename,
            "-source-dest-label",
            "somelabel",
            "-source-src-filename",
            self.temp_filename,
            "-source-src-allowempty",
            "-source-dest-allowempty",
            "-source-src-readwrite",
            "-source-dest-readwrite",
        )
        # Check the unlabeled source
        with self.subTest(labeled=None):
            async with JSONSource(
                FileSourceConfig(filename=self.temp_filename)
            ) as source:
                async with source() as sctx:
                    repos = [repo async for repo in sctx.repos()]
                    self.assertEqual(len(repos), len(self.repos))
        # Check the labeled source
        with self.subTest(labeled="somelabel"):
            async with JSONSource(
                FileSourceConfig(
                    filename=self.temp_filename, label="somelabel"
                )
            ) as source:
                async with source() as sctx:
                    repos = [repo async for repo in sctx.repos()]
                    self.assertEqual(len(repos), len(self.repos))

    async def test_json_to_csv(self):
        with non_existant_tempfile() as csv_tempfile:
            await Merge.cli(
                "dest=csv",
                "src=json",
                "-source-dest-filename",
                csv_tempfile,
                "-source-dest-key",
                "key",
                "-source-src-filename",
                self.temp_filename,
                "-source-src-allowempty",
                "-source-dest-allowempty",
                "-source-src-readwrite",
                "-source-dest-readwrite",
            )
            contents = Path(csv_tempfile).read_text()
            self.assertEqual(
                contents,
<<<<<<< HEAD
                "src_url,label\n"
                + "\n".join(
                    [f"{repo.src_url},unlabeled" for repo in self.repos]
                )
=======
                "key,label,prediction,confidence\n"
                + "\n".join([f"{repo.key},unlabeled,," for repo in self.repos])
>>>>>>> 07e60825
                + "\n",
                "Incorrect data in csv file",
            )

    async def test_csv_label(self):
        with non_existant_tempfile() as csv_tempfile:
            # Move the pre-populated json data to a csv source
            with self.subTest(json_to_csv=True):
                await Merge.cli(
                    "dest=csv",
                    "src=json",
                    "-source-dest-filename",
                    csv_tempfile,
                    "-source-src-filename",
                    self.temp_filename,
                    "-source-src-allowempty",
                    "-source-dest-allowempty",
                    "-source-src-readwrite",
                    "-source-dest-readwrite",
                )
            # Merge one label to another within the same file
            with self.subTest(merge_same_file=True):
                await Merge.cli(
                    "dest=csv",
                    "src=csv",
                    "-source-dest-filename",
                    csv_tempfile,
                    "-source-dest-label",
                    "somelabel",
                    "-source-src-filename",
                    csv_tempfile,
                    "-source-src-allowempty",
                    "-source-dest-allowempty",
                    "-source-src-readwrite",
                    "-source-dest-readwrite",
                )
            contents = Path(csv_tempfile).read_text()
            self.assertIn("unlabeled", contents)
            self.assertIn("somelabel", contents)
            # Check the unlabeled source
            with self.subTest(labeled=None):
                async with CSVSource(
                    CSVSourceConfig(filename=csv_tempfile)
                ) as source:
                    async with source() as sctx:
                        repos = [repo async for repo in sctx.repos()]
                        self.assertEqual(len(repos), len(self.repos))
            contents = Path(csv_tempfile).read_text()
            self.assertIn("somelabel", contents)
            self.assertIn("unlabeled", contents)
            # Check the labeled source
            with self.subTest(labeled="somelabel"):
                async with CSVSource(
                    CSVSourceConfig(filename=csv_tempfile, label="somelabel")
                ) as source:
                    async with source() as sctx:
                        repos = [repo async for repo in sctx.repos()]
                        self.assertEqual(len(repos), len(self.repos))
            contents = Path(csv_tempfile).read_text()
            self.assertIn("somelabel", contents)
            self.assertIn("unlabeled", contents)


class TestListRepos(ReposTestCase):
    async def test_run(self):
        stdout = io.StringIO()
        with contextlib.redirect_stdout(stdout):
            result = await List.cli(
                "repos",
                "-sources",
                "primary=json",
                "-source-primary-filename",
                self.temp_filename,
                "-source-primary-readwrite",
                "true",
            )
        for repo in self.repos:
            self.assertIn(repo.key, stdout.getvalue())


class TestDataflowRunAllRepos(ReposTestCase):
    async def test_run(self):
        self.repo_keys = {"add 40 and 2": 42, "multiply 42 and 10": 420}
        self.repos = list(map(Repo, self.repo_keys.keys()))
        os.unlink(self.temp_filename)
        async with JSONSource(self.sconfig) as source:
            async with source() as sctx:
                for repo in self.repos:
                    await sctx.update(repo)
        with tempfile.NamedTemporaryFile(suffix=".json") as dataflow_file:
            dataflow = io.StringIO()
            with contextlib.redirect_stdout(dataflow):
                await Dataflow.cli(
                    "create",
                    "-config",
                    "json",
                    *map(lambda op: op.name, OPERATIONS),
                )
            dataflow_file.write(dataflow.getvalue().encode())
            dataflow_file.seek(0)
            results = await Dataflow.cli(
                "run",
                "repos",
                "all",
                "-dataflow",
                dataflow_file.name,
                "primary=json",
                "-sources",
                "primary=json",
                "-source-filename",
                self.temp_filename,
                "-repo-def",
                "calc_string",
                "-inputs",
                '["result"]=get_single_spec',
            )
            results = {
                result.key: result.feature("result") for result in results
            }
            for repo in self.repos:
                self.assertIn(repo.key, results)
                self.assertEqual(self.repo_keys[repo.key], results[repo.key])


class TestDataflowRunRepoSet(ReposTestCase):
    async def test_run(self):
        test_key = "multiply 42 and 10"
        self.repo_keys = {"add 40 and 2": 42, "multiply 42 and 10": 420}
        self.repos = list(map(Repo, self.repo_keys.keys()))
        os.unlink(self.temp_filename)
        async with JSONSource(self.sconfig) as source:
            async with source() as sctx:
                for repo in self.repos:
                    await sctx.update(repo)
        with tempfile.NamedTemporaryFile(suffix=".json") as dataflow_file:
            dataflow = io.StringIO()
            with contextlib.redirect_stdout(dataflow):
                await Dataflow.cli(
                    "create",
                    "-config",
                    "json",
                    *map(lambda op: op.name, OPERATIONS),
                )
            dataflow_file.write(dataflow.getvalue().encode())
            dataflow_file.seek(0)
            results = await Dataflow.cli(
                "run",
                "repos",
                "set",
                "-keys",
                test_key,
                "-dataflow",
                dataflow_file.name,
                "primary=json",
                "-sources",
                "primary=json",
                "-source-filename",
                self.temp_filename,
                "-repo-def",
                "calc_string",
                "-inputs",
                '["result"]=get_single_spec',
            )
            self.assertEqual(len(results), 1)
            self.assertEqual(
                self.repo_keys[test_key], results[0].feature("result")
            )


class TestTrain(ReposTestCase):
    async def test_run(self):
        await Train.cli(
            "-sources",
            "primary=json",
            "-source-filename",
            self.temp_filename,
            "-model",
            "fake",
            "-model-features",
            "fake",
            "-model-predict",
            "fake",
        )


class TestAccuracy(ReposTestCase):
    async def test_run(self):
        result = await Accuracy.cli(
            "-sources",
            "primary=json",
            "-source-filename",
            self.temp_filename,
            "-model",
            "fake",
            "-model-features",
            "fake",
            "-model-predict",
            "fake",
        )
        self.assertEqual(result, 0.42)


class TestPredict(ReposTestCase):
    async def test_all(self):
        results = await Predict.cli(
            "all",
            "-sources",
            "primary=json",
            "-source-filename",
            self.temp_filename,
            "-model",
            "fake",
            "-model-features",
            "fake",
            "-model-predict",
            "fake",
        )
<<<<<<< HEAD
        results = {
            repo.src_url: repo.prediction("fake").confidence
            for repo in results
        }
=======
        results = {repo.key: repo.prediction().confidence for repo in results}
>>>>>>> 07e60825
        for repo in self.repos:
            self.assertEqual(float(repo.key), results[repo.key])

    async def test_repo(self):
        subset = self.repos[: (int(len(self.repos) / 2))]
        subset_urls = list(map(lambda repo: repo.key, subset))
        results = await Predict.cli(
            "repo",
            "-sources",
            "primary=json",
            "-source-filename",
            self.temp_filename,
            "-model",
            "fake",
            "-model-predict",
            "fake",
            "-model-features",
            "fake",
            "-keys",
            *subset_urls,
        )
        self.assertEqual(len(results), len(subset))
<<<<<<< HEAD
        results = {
            repo.src_url: repo.prediction("fake").confidence
            for repo in results
        }
=======
        results = {repo.key: repo.prediction().confidence for repo in results}
>>>>>>> 07e60825
        for repo in subset:
            self.assertEqual(float(repo.key), results[repo.key])<|MERGE_RESOLUTION|>--- conflicted
+++ resolved
@@ -124,11 +124,7 @@
     async def predict(self, repos: AsyncIterator[Repo]) -> AsyncIterator[Repo]:
         target = self.parent.config.predict.NAME
         async for repo in repos:
-<<<<<<< HEAD
-            repo.predicted(target, random.random(), float(repo.src_url))
-=======
-            repo.predicted(random.random(), float(repo.key))
->>>>>>> 07e60825
+            repo.predicted(target, random.random(), float(repo.key))
             yield repo
 
 
@@ -215,15 +211,10 @@
             contents = Path(csv_tempfile).read_text()
             self.assertEqual(
                 contents,
-<<<<<<< HEAD
-                "src_url,label\n"
+                "key,label\n"
                 + "\n".join(
-                    [f"{repo.src_url},unlabeled" for repo in self.repos]
-                )
-=======
-                "key,label,prediction,confidence\n"
-                + "\n".join([f"{repo.key},unlabeled,," for repo in self.repos])
->>>>>>> 07e60825
+                    [f"{repo.key},unlabeled" for repo in self.repos]
+                )
                 + "\n",
                 "Incorrect data in csv file",
             )
@@ -441,14 +432,10 @@
             "-model-predict",
             "fake",
         )
-<<<<<<< HEAD
         results = {
-            repo.src_url: repo.prediction("fake").confidence
+            repo.key: repo.prediction("fake").confidence
             for repo in results
         }
-=======
-        results = {repo.key: repo.prediction().confidence for repo in results}
->>>>>>> 07e60825
         for repo in self.repos:
             self.assertEqual(float(repo.key), results[repo.key])
 
@@ -471,13 +458,9 @@
             *subset_urls,
         )
         self.assertEqual(len(results), len(subset))
-<<<<<<< HEAD
         results = {
-            repo.src_url: repo.prediction("fake").confidence
+            repo.key: repo.prediction("fake").confidence
             for repo in results
         }
-=======
-        results = {repo.key: repo.prediction().confidence for repo in results}
->>>>>>> 07e60825
         for repo in subset:
             self.assertEqual(float(repo.key), results[repo.key])