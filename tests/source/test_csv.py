# SPDX-License-Identifier: MIT
# Copyright (c) 2019 Intel Corporation
import unittest

from dffml.source.file import FileSourceConfig
from dffml.source.csv import CSVSource
from dffml.util.testing.source import FileSourceTest
from dffml.util.asynctestcase import AsyncTestCase
from dffml.repo import Repo
import tempfile


<<<<<<< HEAD
class TestCSVSource(SourceTest, AsyncTestCase):
    async def setUpSource(self, fileobj):
        return CSVSource(FileSourceConfig(filename=fileobj.name))


class CSVTest(SourceTest, AsyncTestCase):
    async def setUpSource(self, fileobj):
        return CSVSource(FileSourceConfig(filename=fileobj.name))

    async def test_key(self):
        with tempfile.NamedTemporaryFile() as fileobj:
            fileobj.write(b"KeyHeader,ValueColumn\n")
            fileobj.write(b"a,42\n")
            fileobj.write(b"b,420\n")
            fileobj.seek(0)
            async with CSVSource(
                FileSourceConfig(filename=fileobj.name, key="KeyHeader")
            ) as source:
                async with source() as sctx:
                    repo_a = await sctx.repo("a")
                    repo_b = await sctx.repo("b")
                    self.assertEqual(repo_a.data.features["ValueColumn"], 42)
                    self.assertEqual(repo_b.data.features["ValueColumn"], 420)
=======
class TestCSVSource(FileSourceTest, AsyncTestCase):
    async def setUpSource(self):
        return CSVSource(FileSourceConfig(filename=self.testfile))

    @unittest.skip("Labels not implemented yet for CSV files")
    async def test_label(self):
        """
        Labels not implemented yet for CSV files
        """
>>>>>>> e479a4ef
<|MERGE_RESOLUTION|>--- conflicted
+++ resolved
@@ -10,10 +10,15 @@
 import tempfile
 
 
-<<<<<<< HEAD
-class TestCSVSource(SourceTest, AsyncTestCase):
-    async def setUpSource(self, fileobj):
-        return CSVSource(FileSourceConfig(filename=fileobj.name))
+class TestCSVSource(FileSourceTest, AsyncTestCase):
+    async def setUpSource(self):
+        return CSVSource(FileSourceConfig(filename=self.testfile))
+
+    @unittest.skip("Labels not implemented yet for CSV files")
+    async def test_label(self):
+        """
+        Labels not implemented yet for CSV files
+        """
 
 
 class CSVTest(SourceTest, AsyncTestCase):
@@ -33,15 +38,4 @@
                     repo_a = await sctx.repo("a")
                     repo_b = await sctx.repo("b")
                     self.assertEqual(repo_a.data.features["ValueColumn"], 42)
-                    self.assertEqual(repo_b.data.features["ValueColumn"], 420)
-=======
-class TestCSVSource(FileSourceTest, AsyncTestCase):
-    async def setUpSource(self):
-        return CSVSource(FileSourceConfig(filename=self.testfile))
-
-    @unittest.skip("Labels not implemented yet for CSV files")
-    async def test_label(self):
-        """
-        Labels not implemented yet for CSV files
-        """
->>>>>>> e479a4ef
+                    self.assertEqual(repo_b.data.features["ValueColumn"], 420)