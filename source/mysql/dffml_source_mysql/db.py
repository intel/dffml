--- conflicted
+++ resolved
@@ -3,11 +3,7 @@
 
 import aiomysql
 
-<<<<<<< HEAD
 from dffml.db.base import BaseDatabase, Condition, Conditions
-=======
-from dffml.db.base import BaseDatabase, Conditions
->>>>>>> 07e60825
 from dffml.db.sql import SQLDatabaseContext
 from dffml.base import config
 from dffml.util.entrypoint import entrypoint
