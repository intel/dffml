--- conflicted
+++ resolved
@@ -52,11 +52,7 @@
       fail-fast: false
       max-parallel: 40
       matrix:
-<<<<<<< HEAD
-        plugin: [., examples/shouldi, model/tensorflow, model/tensorflow_hub, model/scratch, model/scikit, model/vowpalWabbit, source/mysql, feature/git, feature/auth, service/http, config/yaml]
-=======
         plugin: [., examples/shouldi, model/tensorflow, model/tensorflow_hub, model/transformers, model/scratch, model/scikit, operations/binsec, source/mysql, feature/git, feature/auth, service/http, configloader/yaml, configloader/png]
->>>>>>> 6c171ac8
         python-version: [3.7]
 
     steps:
