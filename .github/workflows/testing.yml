name: Tests

on: [push, pull_request]

jobs:
  lint:
    runs-on: ubuntu-latest
    strategy:
      fail-fast: false
      max-parallel: 40
      matrix:
        check: [CHANGELOG, WHITESPACE, STYLE, DOCS, LINES]
        python-version: [3.7]
        node-version: [12.x]

    steps:
    - uses: actions/checkout@v2
    - name: Checkout full upstream repo
      run: |
        git remote set-url origin https://github.com/intel/dffml
        git fetch --prune --unshallow
    - name: Set up Python ${{ matrix.python-version }}
      uses: actions/setup-python@v1
      with:
        python-version: ${{ matrix.python-version }}
    - name: Use Node.js ${{ matrix.node-version }}
      uses: actions/setup-node@v1
      with:
        node-version: ${{ matrix.node-version }}
    - name: Install dependencies
      run: |
        python -m pip install --upgrade pip
        pip install -U -e .[dev]
    - name: Run check
      run: |
        ${{ matrix.check }}=1 GITHUB_PAGES_KEY=${{ secrets.GITHUB_PAGES_KEY }} ./.ci/run.sh

  test:
    runs-on: ubuntu-latest
    strategy:
      fail-fast: false
      max-parallel: 40
      matrix:
<<<<<<< HEAD
        plugin: [., examples/shouldi, model/tensorflow, model/tensorflow_hub, model/scratch, model/scikit, source/mysql, source/db, feature/git, feature/auth, service/http, config/yaml]
=======
        plugin: [., examples/shouldi, model/tensorflow, model/tensorflow_hub, model/scratch, model/scikit, source/mysql, feature/git, feature/auth, service/http, configloader/yaml]
>>>>>>> f87b1803
        python-version: [3.7]

    steps:
    - uses: actions/checkout@v2
    - name: Checkout full upstream repo
      run: |
        git remote set-url origin https://github.com/intel/dffml
        git fetch --prune --unshallow
    - name: Set up Python ${{ matrix.python-version }}
      uses: actions/setup-python@v1
      with:
        python-version: ${{ matrix.python-version }}
    - name: Install dependencies
      run: |
        mkdir -p ~/.local/bin
        python -m pip install --upgrade pip twine
        pip install -U -e .[dev]
        if [ "${{ matrix.plugin }}" == "feature/git" ]; then
          curl -sSL https://github.com/XAMPPRocky/tokei/releases/download/v9.1.1/tokei-v9.1.1-x86_64-unknown-linux-gnu.tar.gz | tar xvz -C "$HOME/.local/bin/"
          sudo apt-get update && sudo apt-get install -y git subversion cloc openssl
        fi
        if [ "${{ matrix.plugin }}" == "source/mysql" ]; then
          curl -fsSL https://download.docker.com/linux/ubuntu/gpg | sudo apt-key add -
          sudo add-apt-repository "deb [arch=amd64] https://download.docker.com/linux/ubuntu $(lsb_release -cs) stable"
          sudo apt-get update && sudo apt-get install -y docker-ce docker-ce-cli containerd.io
          docker pull mariadb:10
        fi
    - name: Test
      run: |
        export PLUGIN=${{ matrix.plugin }}
        export LOGGING=debug
        export PATH="${HOME}/.local/bin:${PATH}"
        export PYPI_TOKENS=$(mktemp)
        cat > ${PYPI_TOKENS} <<EOF
        examples/shouldi=${{ secrets.PYPI_SHOULDI }}
        model/tensorflow=${{ secrets.PYPI_MODEL_TENSORFLOW }}
        model/tensorflow_hub=${{ secrets.PYPI_MODEL_TENSORFLOW_HUB }}
        model/scratch=${{ secrets.PYPI_MODEL_SCRATCH }}
        model/scikit=${{ secrets.PYPI_MODEL_SCIKIT }}
        source/mysql=${{ secrets.PYPI_SOURCE_MYSQL }}
        feature/git=${{ secrets.PYPI_FEATURE_GIT }}
        feature/auth=${{ secrets.PYPI_FEATURE_AUTH }}
        service/http=${{ secrets.PYPI_SERVICE_HTTP }}
        configloader/yaml=${{ secrets.PYPI_CONFIG_YAML }}
        EOF
        export TWINE_USERNAME=__token__
        if [ "x${PLUGIN}" = "x." ]; then
          export TWINE_PASSWORD=${{ secrets.PYPI_DFFML }}
        else
          export TWINE_PASSWORD=$(grep "${PLUGIN}=" "${PYPI_TOKENS}" | sed 's/^[^=]*=//g')
        fi
        rm ${PYPI_TOKENS}
        ./.ci/run.sh
        if [ "x${PLUGIN}" = "x." ]; then
          CODECOV_TOKEN=${{ secrets.CODECOV_TOKEN }} codecov
        fi<|MERGE_RESOLUTION|>--- conflicted
+++ resolved
@@ -41,11 +41,7 @@
       fail-fast: false
       max-parallel: 40
       matrix:
-<<<<<<< HEAD
-        plugin: [., examples/shouldi, model/tensorflow, model/tensorflow_hub, model/scratch, model/scikit, source/mysql, source/db, feature/git, feature/auth, service/http, config/yaml]
-=======
-        plugin: [., examples/shouldi, model/tensorflow, model/tensorflow_hub, model/scratch, model/scikit, source/mysql, feature/git, feature/auth, service/http, configloader/yaml]
->>>>>>> f87b1803
+        plugin: [., examples/shouldi, model/tensorflow, model/tensorflow_hub, model/scratch, model/scikit, source/mysql, source/db, feature/git, feature/auth, service/http, configloader/yaml]
         python-version: [3.7]
 
     steps:
