--- conflicted
+++ resolved
@@ -59,11 +59,9 @@
       fail-fast: false
       max-parallel: 40
       matrix:
-<<<<<<< HEAD
-        plugin: [., examples/shouldi, model/daal4py, model/tensorflow, model/tensorflow_hub, model/transformers, model/scratch, model/scikit, model/vowpalWabbit, model/xgboost, model/autosklearn, operations/binsec, operations/deploy, operations/image, operations/nlp, source/mysql, feature/git, feature/auth, service/http, configloader/yaml, configloader/image]
-=======
-        plugin: [., examples/shouldi, model/daal4py, model/tensorflow, model/tensorflow_hub, model/transformers, model/scratch, model/scikit, model/vowpalWabbit, model/autosklearn, model/spacy, model/pytorch, operations/binsec, operations/deploy, operations/image, operations/nlp, source/mysql, feature/git, feature/auth, service/http, configloader/yaml, configloader/image]
->>>>>>> 4e7b7e8f
+
+        plugin: [., examples/shouldi, model/daal4py, model/tensorflow, model/tensorflow_hub, model/transformers, model/scratch, model/scikit, model/vowpalWabbit, model/autosklearn, model/spacy, model/pytorch, model/xgboost, operations/binsec, operations/deploy, operations/image, operations/nlp, source/mysql, feature/git, feature/auth, service/http, configloader/yaml, configloader/image]
+
         python-version: [3.7, 3.8]
 
     steps:
