--- conflicted
+++ resolved
@@ -66,13 +66,8 @@
       fail-fast: false
       max-parallel: 40
       matrix:
-<<<<<<< HEAD
         plugin: [., examples/shouldi, model/tensorflow, model/tensorflow_hub, model/transformers, model/scratch, model/scikit, model/vowpalWabbit, operations/binsec, source/mysql, feature/git, feature/auth, service/http, configloader/yaml, configloader/png]
         python-version: [3.7]
-=======
-        plugin: [., examples/shouldi, model/tensorflow, model/tensorflow_hub, model/transformers, model/scratch, model/scikit, operations/binsec, source/mysql, feature/git, feature/auth, service/http, configloader/yaml, configloader/png]
-        python-version: [3.7, 3.8]
->>>>>>> d4f324ca
 
     steps:
     - uses: actions/checkout@v2
