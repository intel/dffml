--- conflicted
+++ resolved
@@ -59,11 +59,7 @@
       fail-fast: false
       max-parallel: 40
       matrix:
-<<<<<<< HEAD
-        plugin: [., examples/shouldi, model/daal4py, model/tensorflow, model/tensorflow_hub, model/transformers, model/scratch, model/scikit, model/vowpalWabbit, model/autosklearn, model/pytorch, operations/binsec, operations/deploy, operations/image, operations/nlp, source/mysql, feature/git, feature/auth, service/http, configloader/yaml, configloader/image]
-=======
-        plugin: [., examples/shouldi, model/daal4py, model/tensorflow, model/tensorflow_hub, model/transformers, model/scratch, model/scikit, model/vowpalWabbit, model/autosklearn, model/spacy, operations/binsec, operations/deploy, operations/image, operations/nlp, source/mysql, feature/git, feature/auth, service/http, configloader/yaml, configloader/image]
->>>>>>> 6a262898
+        plugin: [., examples/shouldi, model/daal4py, model/tensorflow, model/tensorflow_hub, model/transformers, model/scratch, model/scikit, model/vowpalWabbit, model/autosklearn, model/spacy, model/pytorch, operations/binsec, operations/deploy, operations/image, operations/nlp, source/mysql, feature/git, feature/auth, service/http, configloader/yaml, configloader/image]
         python-version: [3.7, 3.8]
 
     steps:
