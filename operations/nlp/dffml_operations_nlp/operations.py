from typing import List, Dict, Tuple

import spacy
import numpy as np
from spacy.attrs import ENT_IOB
from spacy.lang.en import English
from spacy.lang.en.stop_words import STOP_WORDS
from sklearn.feature_extraction.text import (
    CountVectorizer,
    TfidfVectorizer,
    TfidfTransformer,
)

from dffml.df.base import op
from dffml.df.types import Definition


def _load_model(spacy_model: str):
    try:
        nlp = spacy.load(spacy_model)
    except OSError:
        raise Exception(
            f"Can't find model {spacy_model}. Try running `python -m spacy download {spacy_model}"
        )
    return nlp


@op
async def remove_stopwords(
    text: str, custom_stop_words: List[str] = None
) -> str:
    """
    Removes stopword from text data.

    Parameters
    ----------
    text : str
        String to be cleaned.

    custom_stop_words: List[str], default = None
        List of words to be considered as stop words.

    Returns
    -------
    result: A string without stop words.
    """
    all_tokens = []
    clean_tokens = []

    nlp = English()

    #  "nlp" Object is used to create documents with linguistic annotations.
    doc = nlp(text)

    # Create list of word tokens in text and remove custom stop words
    for token in doc:
        if custom_stop_words:
            if token.text not in custom_stop_words:
                all_tokens.append(token.text)
        else:
            all_tokens.append(token.text)

    # Create list of word tokens after removing stopwords
    for word in all_tokens:
        lexeme = nlp.vocab[word]
        if lexeme.is_stop == False:
            clean_tokens.append(word)
    return " ".join(clean_tokens)


<<<<<<< HEAD
@op
async def get_embedding(text: str, spacy_model: str) -> List[float]:
    nlp = _load_model(spacy_model)
    tokens = nlp(text)
    embedding = []
    for token in tokens:
        embedding.append(token.vector)
    return embedding


@op
async def pos_tagger(
    text: str, spacy_model: str, tag_type: str = "fine_grained"
) -> List[str]:
    """
    Assigns part-of-speech tags to text.

    Parameters
    ----------
    text : str
        Text to be tagged.

    spacy_model: str
        A spacy model with tagger and parser.

    Returns
    -------
    result: list
        A list containing tuples of word and their respective pos tag.
    """
    nlp = _load_model(spacy_model)
    doc = nlp(text)
    pos_tags = []
    if tag_type is "fine_grained":
        for token in doc:
            pos_tags.append((token.text, token.tag_))
    elif tag_type is "coarse_grained":
        for token in doc:
            pos_tags.append((token.text, token.pos_))
    return pos_tags


@op
async def lemmatizer(text: str, spacy_model: str) -> List[str]:
    """
    Reduce words in the text to their dictionary form (lemma)

    Parameters
    ----------
    text : str
        String to lemmatize.

    spacy_model: str
        Spacy model to be used for lemmatization.

    Returns
    -------
    result: list
        A list containing base form of the words.
    """
    nlp = _load_model(spacy_model)
    doc = nlp(text)
    lemma = []
    for word in doc:
        lemma.append(word.lemma_)
    return lemma


@op
async def get_similarity(text_1: str, text_2: str, spacy_model: str) -> float:
    """
    Calculates similarity between two text strings as a score between 0 and 1.

    Parameters
    ----------
    text_1 : str
        First string to compare.
    
    text_2 : str
        Second string to compare.

    spacy_model: str
        Spacy model to be used for extracting word vectors which are used for calculating similarity.

    Returns
    -------
    result: float
        A similarity score between 0 and 1.
    """
    nlp = _load_model(spacy_model)
    text_1_doc = nlp(text_1)
    text_2_doc = nlp(text_2)
    return text_1_doc.similarity(text_2_doc)


@op
async def get_noun_chunks(text: str, spacy_model: str) -> List[str]:
    """
    Extracts the noun chunks from text.

    Parameters
    ----------
    text : str
        String to extract noun chunks from.

    spacy_model: str
        A spacy model with the capability of parsing.

    Returns
    -------
    result: list
        A list containing noun chunks.
    """
    nlp = _load_model(spacy_model)
    text_doc = nlp(text)
    noun_chunks = list(text_doc.noun_chunks)
    return noun_chunks


@op
async def get_sentences(text: str, spacy_model: str) -> List[str]:
    """
    Extracts the sentences from text.

    Parameters
    ----------
    text : str
        String to extract sentences from.

    spacy_model: str
        A spacy model with the capability of parsing. Sentence 
        boundaries are calculated from the syntactic dependency parse.

    Returns
    -------
    result: list
        A list containing sentences.
    """
    nlp = _load_model(spacy_model)
    text_doc = nlp(text)
    sentences = list(text_doc.sents)
    return sentences


@op
async def count_vectorizer(
    text: List[str],
    encoding: str = "utf-8",
    decode_error: str = "strict",
    strip_accents: str = None,
    lowercase: bool = True,
    # preprocessor=None,
    # tokenizer=None,
    stop_words: str = None,
    token_pattern: str = "(?u)\\b\\w\\w+\\b",
    ngram_range: List[int] = None,
    analyzer: str = "word",
    max_df: float = 1.0,
    min_df: float = 1,
    max_features: int = None,
    vocabulary: dict = None,
    binary: bool = False,
    get_feature_names: bool = False,
) -> List[int]:
    """
    Converts a collection of text documents to a matrix of token counts using sklearn CountVectorizer's `fit_transform` method. 
    For details on parameters check https://scikit-learn.org/stable/modules/generated/sklearn.feature_extraction.text.CountVectorizer.html
    Parameters specific to this operation are described below.

    Parameters
    ----------
    text : list
        A list of strings.

    get_feature_names: bool
        If `True` return feature names using get_feature_names method of CountVectorizer.

    Returns
    -------
    result: list
        A list containing token counts and feature names if `get_feature_names` is `True`.
    """
    if ngram_range is None:
        ngram_range = (1, 1)
    else:
        ngram_range = tuple(ngram_range)
    vectorizer = CountVectorizer(
        encoding=encoding,
        decode_error=decode_error,
        strip_accents=strip_accents,
        lowercase=lowercase,
        stop_words=stop_words,
        token_pattern=token_pattern,
        ngram_range=ngram_range,
        analyzer=analyzer,
        max_df=max_df,
        min_df=min_df,
        max_features=max_features,
        vocabulary=vocabulary,
        binary=binary,
    )
    names = None
    X = vectorizer.fit_transform(text).toarray()
    if get_feature_names:
        names = vectorizer.get_feature_names()
    return [X, names]


@op
async def tfidf_vectorizer(
    text: List[str],
    encoding: str = "utf-8",
    decode_error: str = "strict",
    strip_accents: str = None,
    lowercase: bool = True,
    # preprocessor=None,
    # tokenizer=None,
    analyzer: str = "word",
    stop_words: str = None,
    token_pattern: str = "(?u)\\b\\w\\w+\\b",
    ngram_range: List[int] = None,
    max_df: str = 1.0,
    min_df: str = 1,
    max_features: str = None,
    vocabulary: str = None,
    binary: bool = False,
    norm: str = "l2",
    use_idf: bool = True,
    smooth_idf: bool = True,
    sublinear_tf: bool = False,
    get_feature_names: bool = False,
) -> List[float]:
    """
    Convert a collection of raw documents to a matrix of TF-IDF features using sklearn TfidfVectorizer's `fit_transform` method.
    For details on parameters check https://scikit-learn.org/stable/modules/generated/sklearn.feature_extraction.text.TfidfVectorizer.html
    Parameters specific to this operation are described below.

    Parameters
    ----------
    text : list
        A list of strings.

    get_feature_names: bool
        If `True` return feature names using get_feature_names method of TfidfVectorizer.

    Returns
    -------
    result: list
        A list containing token counts and feature names if `get_feature_names` is `True`.
    """
    if ngram_range is None:
        ngram_range = (1, 1)
    else:
        ngram_range = tuple(ngram_range)
    vectorizer = TfidfVectorizer(
        encoding=encoding,
        decode_error=decode_error,
        strip_accents=strip_accents,
        lowercase=lowercase,
        analyzer=analyzer,
        stop_words=stop_words,
        token_pattern=token_pattern,
        max_df=max_df,
        min_df=min_df,
        max_features=max_features,
        vocabulary=vocabulary,
        binary=binary,
        norm=norm,
        use_idf=use_idf,
        smooth_idf=smooth_idf,
        sublinear_tf=sublinear_tf,
    )

    names = None
    X = vectorizer.fit_transform(text).toarray()
    if get_feature_names:
        names = vectorizer.get_feature_names()
    return [X, names]
=======
# Definitions
text_def = Definition(name="text_def", primitive="str")
max_len_def = Definition(name="max_len_def", primitive="int")
pad_token_def = Definition(name="pad_token_def", primitive="str")
spacy_model_name_def = Definition(name="spacy_model_name_def", primitive="str")
embedding_def = Definition(name="embedding", primitive="generic")


@op(
    name="get_embedding",
    inputs={
        "text": text_def,
        "spacy_model": spacy_model_name_def,
        "max_len": max_len_def,
        "pad_token": pad_token_def,
    },
    outputs={"embedding": embedding_def},
)
async def get_embedding(
    text: str, max_len: int, pad_token: str, spacy_model: str
) -> List[float]:
    """
    Maps words of text data to their corresponding word vectors.

    Parameters
    ----------
    text : str
        String to be converted to word vectors.

    max_len: int
        Maximum length of sentence.
        If the length of `text` > `max_len`, `text` is truncated
        to have length = `max_len`.
        If the length of `text` < `max_len`, `text` is padded with
        `pad_token` such that len(`text`) = `max_len`.

    pad_token: str
        Token to be used for padding `text` if len(`text`) < `max_len`

    spacy_model: str
        Spacy model to be used for assigning vectors to tokens.

    Returns
    -------
    result: A 2-d array of shape (max_len, embedding_size of vectors).
    """
    try:
        nlp = spacy.load(spacy_model)
    except OSError:
        raise Exception(
            f"Can't find model {spacy_model}. Try running `python -m spacy download {spacy_model}"
        )
    raw_tokens = text.split(" ")
    num_extra_tokens = max_len - len(raw_tokens)
    if num_extra_tokens >= 0:
        raw_tokens.extend([pad_token] * num_extra_tokens)
    else:
        raw_tokens = raw_tokens[:max_len]
    padded_text = " ".join(raw_tokens)

    nlp.tokenizer.add_special_case(pad_token, [{"ORTH": pad_token}])
    tokens = nlp(padded_text)
    embedding = []
    for token in tokens:
        embedding.append(token.vector)
    return {"embedding": embedding}
>>>>>>> c3e6fb25
<|MERGE_RESOLUTION|>--- conflicted
+++ resolved
@@ -66,18 +66,6 @@
         if lexeme.is_stop == False:
             clean_tokens.append(word)
     return " ".join(clean_tokens)
-
-
-<<<<<<< HEAD
-@op
-async def get_embedding(text: str, spacy_model: str) -> List[float]:
-    nlp = _load_model(spacy_model)
-    tokens = nlp(text)
-    embedding = []
-    for token in tokens:
-        embedding.append(token.vector)
-    return embedding
-
 
 @op
 async def pos_tagger(
@@ -347,7 +335,7 @@
     if get_feature_names:
         names = vectorizer.get_feature_names()
     return [X, names]
-=======
+
 # Definitions
 text_def = Definition(name="text_def", primitive="str")
 max_len_def = Definition(name="max_len_def", primitive="int")
@@ -413,5 +401,4 @@
     embedding = []
     for token in tokens:
         embedding.append(token.vector)
-    return {"embedding": embedding}
->>>>>>> c3e6fb25
+    return {"embedding": embedding}