--- conflicted
+++ resolved
@@ -100,42 +100,9 @@
             os.path.expanduser("~"), ".cache", "dffml", "vowpalWabbit"
         ),
     )
-<<<<<<< HEAD
 
     def __post_init__(self):
         self.extra_cols = []
-=======
-    # vwcmd: List[str] = field("Command Line Arguements as per vowpal wabbit convention", default_factory = lambda:["--l2", "0.01"])
-    vwcmd: str = field(
-        "Command Line Arguements as per vowpal wabbit convention",
-        default="--loss_function logistic --link logistic --l2 0.04",
-    )
-
-    def __post_init__(self):
-        self.vwcmd = " ".join(self.vwcmd.split()).split()
-        if "--passes" in self.vwcmd:
-            if "--bgfs" in self.vwcmd:
-                self.passes = 1
-            else:
-                idx = self.vwcmd.index("--passes")
-                self.passes = int(self.vwcmd[idx + 1])
-                del self.vwcmd[idx + 1]
-                del self.vwcmd[idx]
-        else:
-            self.passes = 1
-        for arg in ["-d", "--data", "--daemon"]:
-            if arg in self.vwcmd:
-                raise InputError(
-                    f"Passing data through {arg} option is not supported. Pass the input data using dffml sources."
-                )
-            # if not vwcmd[0].startswith('-'):
-            #     raise InputError(f"Passing filename in vwcmd is not supported. Pass the input data using dffml sources.")
-        # TODO handle --save_resume
-        if "--examples" in self.vwcmd:
-            raise InputError(
-                "Currently dffml sources do not support reading specified number of rows."
-            )
->>>>>>> 7492edd1
         namespace = dict()
         itr = iter(self.vwcmd)
         self.vwcmd = dict(zip(itr, itr))
@@ -212,7 +179,6 @@
             usable.append(feature.NAME)
         return sorted(usable)
 
-<<<<<<< HEAD
     def modify_config(self):
         vwcmd = self.parent.config.vwcmd
         direc = self.parent.config.directory
@@ -237,31 +203,6 @@
                 # Let pyvw.vw() throw error if `head` is not a valid directory
                 if not head.strip():
                     vwcmd[arg] = os.path.join(direc, tail)
-=======
-    # TODO handle full path
-    def modify_config(self):
-        idx = None
-        vwcmd = self.parent.config.vwcmd
-        direc = self.parent.config.directory
-
-        if "--final_regressor" in vwcmd:
-            idx = vwcmd.index("--final_regressor")
-        elif "-f" in vwcmd:
-            idx = vwcmd.index("-f")
-
-        if idx is not None:
-            vwcmd[idx + 1] = os.path.join(direc, vwcmd[idx + 1])
-            idx = None
-
-        if "--initial_regressor" in vwcmd:
-            idx = vwcmd.index("--initial_regressor")
-        elif "-i" in vwcmd:
-            idx = vwcmd.index("-i")
-
-        if idx is not None:
-            vwcmd[idx + 1] = os.path.join(direc, vwcmd[idx + 1])
-            idx = None
->>>>>>> 7492edd1
         return vwcmd
 
     def _filename(self):
@@ -270,38 +211,10 @@
         )
 
     def _load_model(self):
-<<<<<<< HEAD
         formatted_args = ""
         for key, value in self.parent.config.vwcmd.items():
             formatted_args = (
                 formatted_args + " " + create_input_pair(key, value)
-=======
-        arg_list = self.parent.config.vwcmd
-        arg_str = " ".join(self.parent.config.vwcmd)
-        if "--initial_regressor" in arg_list:
-            self.logger.info(
-                f"Using model weights from {arg_list[arg_list.index('--initial_regressor') + 1]}"
-            )
-        elif "-i" in arg_list:
-            self.logger.info(
-                f"Using model weights from {arg_list[arg_list.index('-i') + 1]}"
-            )
-        elif os.path.isfile(self._filename()):
-            arg_str = arg_str + f" --initial_regressor {self._filename()}"
-            self.logger.info(f"Using model weights from {self._filename()}")
-
-        return pyvw.vw(arg_str)
-
-    def _save_model(self):
-        _vwcmd = self.parent.config.vwcmd
-        if "--final_regressor" in _vwcmd:
-            self.logger.info(
-                f"Saving model weights to {_vwcmd[_vwcmd.index('--final_regressor') + 1]}"
-            )
-        elif "-f" in self.parent.config.vwcmd:
-            self.logger.info(
-                f"Saving model weights to {_vwcmd[_vwcmd.index('-f') + 1]}"
->>>>>>> 7492edd1
             )
         for arg in ["initial_regressor", "i"]:
             if arg in self.parent.config.vwcmd:
@@ -328,10 +241,6 @@
         return
 
     async def __aenter__(self):
-<<<<<<< HEAD
-=======
-        # TODO remove `vw` being passed in vwcmd
->>>>>>> 7492edd1
         self.parent.config.vwcmd = self.modify_config()
         self.clf = self._load_model()
         return self
