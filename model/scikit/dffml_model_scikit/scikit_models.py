# SPDX-License-Identifier: MIT
# Copyright (c) 2019 Intel Corporation
"""
Description of what this model does
"""
import os
import sys
import ast
import inspect
import dataclasses
from collections import namedtuple
from typing import Dict, Optional, Tuple, Type, Any

from sklearn.neural_network import MLPClassifier
from sklearn.neighbors import KNeighborsClassifier
from sklearn.svm import SVC
from sklearn.gaussian_process import (
    GaussianProcessClassifier,
    GaussianProcessRegressor,
)
from sklearn.tree import DecisionTreeClassifier, DecisionTreeRegressor
from sklearn.ensemble import (
    RandomForestClassifier,
    AdaBoostClassifier,
    GradientBoostingClassifier,
    ExtraTreesClassifier,
    BaggingClassifier,
)
from sklearn.naive_bayes import GaussianNB, BernoulliNB, MultinomialNB
from sklearn.discriminant_analysis import (
    QuadraticDiscriminantAnalysis,
    LinearDiscriminantAnalysis,
)
from sklearn.linear_model import (
    LinearRegression,
    LogisticRegression,
    ElasticNet,
    BayesianRidge,
    Lasso,
    ARDRegression,
    RANSACRegressor,
    OrthogonalMatchingPursuit,
    Lars,
    Ridge,
)
from sklearn.cluster import (
    KMeans,
    Birch,
    MiniBatchKMeans,
    AffinityPropagation,
    MeanShift,
    SpectralClustering,
    AgglomerativeClustering,
    OPTICS,
)


from dffml.base import make_config, field
from dffml.util.cli.arg import Arg
<<<<<<< HEAD
from dffml.util.entrypoint import entrypoint
=======
from dffml.util.entrypoint import entry_point
>>>>>>> d11b1ca3
from dffml_model_scikit.scikit_base import (
    Scikit,
    ScikitContext,
    ScikitUnsprvised,
    ScikitContextUnsprvised,
)
<<<<<<< HEAD

=======
>>>>>>> d11b1ca3
from dffml.feature.feature import Feature, Features
from dffml.util.cli.parser import list_action


def applicable_features(self, features):
    usable = []
    for feature in features:
        if feature.dtype() != int and feature.dtype() != float:
            raise ValueError("Models only supports int or float feature")
        if feature.length() != 1:
            raise ValueError(
                "Models only supports single values (non-matrix / array)"
            )
        usable.append(feature.NAME)
    return sorted(usable)


# TODO modify config_get to raise an error if NoDefaultValue would be the return
# value of config_get
class NoDefaultValue:
    pass


class ParameterNotInDocString(Exception):
    """
    Raised when a scikit class has a parameter in its ``__init__`` which was not
    present in it's docstring. Therefore we have no typing information for it.
    """


def scikit_get_default(type_str):
    if not "default" in type_str:
        return dataclasses.MISSING
    type_str = type_str[type_str.index("default") :]
    type_str = type_str.replace("default", "")
    type_str = type_str.replace(")", "")
    type_str = type_str.replace("=", "")
    type_str = type_str.replace('"', "")
    type_str = type_str.replace("'", "")
    type_str = type_str.strip()
    if type_str == "None":
        return None
    return type_str


SCIKIT_DOCS_TYPE_MAP = {
    "int": int,
    "integer": int,
    "str": str,
    "string": str,
    "float": float,
    "dict": dict,
    "bool": bool,
}


def scikit_doc_to_field(type_str, param):
    default = param.default
    if default is inspect.Parameter.empty:
        default = scikit_get_default(type_str)

    type_cls = Any

    # Set of choices
    if "{'" in type_str and "'}" in type_str:
        type_cls = str
    elif "{" in type_str and "}" in type_str:
        type_cls = int
        if "." in type_str:
            type_cls = float
    else:
        type_split = list(
            map(lambda x: x.lower(), type_str.replace(",", "").split())
        )
        for scikit_type_name, python_type in SCIKIT_DOCS_TYPE_MAP.items():
            if scikit_type_name in type_split:
                type_cls = python_type

    if type_cls == Any and default != None:
        type_cls = type(default)

    return type_cls, field(type_str, default=default)


def mkscikit_config_cls(
    name: str,
    cls: Type,
    properties: Optional[Dict[str, Tuple[Type, field]]] = None,
):
    """
    Given a scikit class, read its docstring and ``__init__`` parameters to
    generate a config class with properties containing the correct types,
    and default values.
    """
    if properties is None:
        properties = {}

    parameters = inspect.signature(cls).parameters
    docstring = inspect.getdoc(cls)
    docparams = {}

    # Parse parameters and their datatypes from docstring
    last_param_name = None
    for line in docstring.split("\n"):
        if not ":" in line:
            continue
        param_name, dtypes = line.split(":", maxsplit=1)
        param_name = param_name.strip()
        dtypes = dtypes.strip()
        if not param_name in parameters or param_name in docparams:
            continue
        docparams[param_name] = dtypes
        last_param_name = param_name

    # Ensure all required parameters are present in docstring
    for param_name, param in parameters.items():
        if param_name in ["args", "kwargs"]:
            continue
        if not param_name in docparams:
            raise ParameterNotInDocString(
                f"{param_name} for {cls.__qualname__}"
            )
        properties[param_name] = scikit_doc_to_field(
            docparams[param_name], param
        )

    return make_config(
        name, [tuple([key] + list(value)) for key, value in properties.items()]
    )


supervised_estimators = ["classifier", "regressor"]
unsupervised_estimators = ["clusterer"]
for entry_point_name, name, cls, applicable_features_function in [
    (
        "scikitknn",
        "KNeighborsClassifier",
        KNeighborsClassifier,
        applicable_features,
    ),
    (
        "scikitadaboost",
        "AdaBoostClassifier",
        AdaBoostClassifier,
        applicable_features,
    ),
    ("scikitsvc", "SVC", SVC, applicable_features),
    (
        "scikitgpc",
        "GaussianProcessClassifier",
        GaussianProcessClassifier,
        applicable_features,
    ),
    (
        "scikitdtc",
        "DecisionTreeClassifier",
        DecisionTreeClassifier,
        applicable_features,
    ),
    (
        "scikitrfc",
        "RandomForestClassifier",
        RandomForestClassifier,
        applicable_features,
    ),
    ("scikitmlp", "MLPClassifier", MLPClassifier, applicable_features),
    ("scikitgnb", "GaussianNB", GaussianNB, applicable_features),
    (
        "scikitqda",
        "QuadraticDiscriminantAnalysis",
        QuadraticDiscriminantAnalysis,
        applicable_features,
    ),
    ("scikitlr", "LinearRegression", LinearRegression, applicable_features,),
    (
        "scikitlor",
        "LogisticRegression",
        LogisticRegression,
        applicable_features,
    ),
    (
        "scikitgbc",
        "GradientBoostingClassifier",
        GradientBoostingClassifier,
        applicable_features,
    ),
    (
        "scikitetc",
        "ExtraTreesClassifier",
        ExtraTreesClassifier,
        applicable_features,
    ),
    (
        "scikitbgc",
        "BaggingClassifier",
        BaggingClassifier,
        applicable_features,
    ),
    ("scikiteln", "ElasticNet", ElasticNet, applicable_features),
    ("scikitbyr", "BayesianRidge", BayesianRidge, applicable_features,),
    ("scikitlas", "Lasso", Lasso, applicable_features,),
    ("scikitard", "ARDRegression", ARDRegression, applicable_features,),
    ("scikitrsc", "RANSACRegressor", RANSACRegressor, applicable_features,),
    ("scikitbnb", "BernoulliNB", BernoulliNB, applicable_features),
    ("scikitmnb", "MultinomialNB", MultinomialNB, applicable_features),
    (
        "scikitlda",
        "LinearDiscriminantAnalysis",
        LinearDiscriminantAnalysis,
        applicable_features,
    ),
    (
        "scikitdtr",
        "DecisionTreeRegressor",
        DecisionTreeRegressor,
        applicable_features,
    ),
    (
        "scikitgpr",
        "GaussianProcessRegressor",
        GaussianProcessRegressor,
        applicable_features,
    ),
    (
        "scikitomp",
        "OrthogonalMatchingPursuit",
        OrthogonalMatchingPursuit,
        applicable_features,
    ),
    ("scikitridge", "Ridge", Ridge, applicable_features,),
    ("scikitlars", "Lars", Lars, applicable_features,),
    ("scikitkmeans", "KMeans", KMeans, applicable_features),
    ("scikitbirch", "Birch", Birch, applicable_features),
    (
        "scikitmbkmeans",
        "MiniBatchKMeans",
        MiniBatchKMeans,
        applicable_features,
    ),
    (
        "scikitap",
        "AffinityPropagation",
        AffinityPropagation,
        applicable_features,
    ),
    ("scikims", "MeanShift", MeanShift, applicable_features),
    (
        "scikitsc",
        "SpectralClustering",
        SpectralClustering,
        applicable_features,
    ),
    (
        "scikitac",
        "AgglomerativeClustering",
        AgglomerativeClustering,
        applicable_features,
    ),
    ("scikitoptics", "OPTICS", OPTICS, applicable_features),
]:
    estimator_type = cls._estimator_type
    config_fields = dict()
    if estimator_type in supervised_estimators:
        parentContext = ScikitContext
        parentModel = Scikit
        config_fields["predict"] = (
            str,
            field("Label or the value to be predicted"),
        )
    elif estimator_type in unsupervised_estimators:
        parentContext = ScikitContextUnsprvised
        parentModel = ScikitUnsprvised
        config_fields["tcluster"] = (
            str,
            field(
                "True cluster labelfor evaluating clustering models",
                default=None,
            ),
        )
    dffml_config = mkscikit_config_cls(
        name + "ModelConfig",
        cls,
        properties={
            **{
                "directory": (
                    str,
                    field(
                        "Directory where state should be saved",
                        default=os.path.join(
                            os.path.expanduser("~"),
                            ".cache",
                            "dffml",
                            f"scikit-{entry_point_name}",
                        ),
                    ),
                ),
                "features": (Features, field("Features to train on")),
            },
            **config_fields,
        },
    )

    dffml_cls_ctx = type(
        name + "ModelContext",
        (parentContext,),
        {"applicable_features": applicable_features_function},
    )

    dffml_cls = type(
        name + "Model",
        (parentModel,),
        {
            "CONFIG": dffml_config,
            "CONTEXT": dffml_cls_ctx,
            "SCIKIT_MODEL": cls,
        },
    )
    # Add the ENTRY_POINT_ORIG_LABEL
    dffml_cls = entrypoint(entry_point_name)(dffml_cls)

    setattr(sys.modules[__name__], dffml_config.__qualname__, dffml_config)
    setattr(sys.modules[__name__], dffml_cls_ctx.__qualname__, dffml_cls_ctx)
    setattr(sys.modules[__name__], dffml_cls.__qualname__, dffml_cls)<|MERGE_RESOLUTION|>--- conflicted
+++ resolved
@@ -57,21 +57,13 @@
 
 from dffml.base import make_config, field
 from dffml.util.cli.arg import Arg
-<<<<<<< HEAD
 from dffml.util.entrypoint import entrypoint
-=======
-from dffml.util.entrypoint import entry_point
->>>>>>> d11b1ca3
 from dffml_model_scikit.scikit_base import (
     Scikit,
     ScikitContext,
     ScikitUnsprvised,
     ScikitContextUnsprvised,
 )
-<<<<<<< HEAD
-
-=======
->>>>>>> d11b1ca3
 from dffml.feature.feature import Feature, Features
 from dffml.util.cli.parser import list_action
 
