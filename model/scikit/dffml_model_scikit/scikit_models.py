--- conflicted
+++ resolved
@@ -61,12 +61,8 @@
     ScikitUnsprvised,
     ScikitContextUnsprvised,
 )
-<<<<<<< HEAD
 from dffml.feature.feature import Feature, Features, DefFeature
 from dffml.util.cli.parser import list_action
-=======
-from dffml.feature.feature import Feature, Features
->>>>>>> 07e60825
 
 
 def applicable_features(self, features):
