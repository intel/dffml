--- conflicted
+++ resolved
@@ -114,15 +114,11 @@
         accuracy_value = self.regression_line[2]
         return Accuracy(accuracy_value)
 
-<<<<<<< HEAD
     async def predict(
         self, repos: AsyncIterator[Repo]
     ) -> AsyncIterator[Tuple[Repo, Any, float]]:
         if self.regression_line is None:
             raise ModelNotTrained("Train model before prediction.")
-=======
-    async def predict(self, repos: AsyncIterator[Repo]) -> AsyncIterator[Repo]:
->>>>>>> 2a23f55a
         async for repo in repos:
             feature_data = repo.features(self.features)
             repo.predicted(
