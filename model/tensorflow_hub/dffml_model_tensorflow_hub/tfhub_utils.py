"""Tokenization classes implementation.
This code is forked from:
https://github.com/google-research/bert/blob/master/tokenization.py.

https://github.com/google-research/bert/blob/master/LICENSE
"""

from __future__ import absolute_import
from __future__ import division
from __future__ import print_function
import collections
import re
import unicodedata
import six
import tensorflow as tf


def convert_to_unicode(text):
    """Converts `text` to Unicode (if it's not already), assuming utf-8 input."""
    if six.PY3:
        if isinstance(text, str):
            return text
        elif isinstance(text, bytes):
            return text.decode("utf-8", "ignore")
        else:
            raise ValueError("Unsupported string type: %s" % (type(text)))
    elif six.PY2:
        if isinstance(text, str):
            return text.decode("utf-8", "ignore")
        elif isinstance(text, unicode):
            return text
        else:
            raise ValueError("Unsupported string type: %s" % (type(text)))
    else:
        raise ValueError("Not running on Python2 or Python 3?")


def printable_text(text):
    """Returns text encoded in a way suitable for print or `tf.logging`."""

    # These functions want `str` for both Python2 and Python3, but in one case
    # it's a Unicode string and in the other it's a byte string.
    if six.PY3:
        if isinstance(text, str):
            return text
        elif isinstance(text, bytes):
            return text.decode("utf-8", "ignore")
        else:
            raise ValueError("Unsupported string type: %s" % (type(text)))
    elif six.PY2:
        if isinstance(text, str):
            return text
        elif isinstance(text, unicode):
            return text.encode("utf-8")
        else:
            raise ValueError("Unsupported string type: %s" % (type(text)))
    else:
        raise ValueError("Not running on Python2 or Python 3?")


def load_vocab(vocab_file):
    """Loads a vocabulary file into a dictionary."""
    vocab = collections.OrderedDict()
    index = 0
    with tf.io.gfile.GFile(vocab_file, "r") as reader:
        while True:
            token = convert_to_unicode(reader.readline())
            if not token:
                break
            token = token.strip()
            vocab[token] = index
            index += 1
    return vocab


def convert_by_vocab(vocab, items):
    """Converts a sequence of [tokens|ids] using the vocab."""
    output = []
    for item in items:
        output.append(vocab[item])
    return output


def convert_tokens_to_ids(vocab, tokens):
    return convert_by_vocab(vocab, tokens)


def convert_ids_to_tokens(inv_vocab, ids):
    return convert_by_vocab(inv_vocab, ids)


def whitespace_tokenize(text):
    """Runs basic whitespace cleaning and splitting on a piece of text."""
    text = text.strip()
    if not text:
        return []
    tokens = text.split()
    return tokens


class FullTokenizer(object):
    """Runs end-to-end tokenziation."""

    def __init__(self, vocab_file, do_lower_case=True):
        self.vocab = load_vocab(vocab_file)
        self.inv_vocab = {v: k for k, v in self.vocab.items()}
        self.basic_tokenizer = BasicTokenizer(do_lower_case=do_lower_case)
        self.wordpiece_tokenizer = WordpieceTokenizer(vocab=self.vocab)

    def tokenize(self, text):
        split_tokens = []
        for token in self.basic_tokenizer.tokenize(text):
            for sub_token in self.wordpiece_tokenizer.tokenize(token):
                split_tokens.append(sub_token)

        return split_tokens

    def convert_tokens_to_ids(self, tokens):
        return convert_by_vocab(self.vocab, tokens)

    def convert_ids_to_tokens(self, ids):
        return convert_by_vocab(self.inv_vocab, ids)


class BasicTokenizer(object):
    """Runs basic tokenization (punctuation splitting, lower casing, etc.)."""

    def __init__(self, do_lower_case=True):
        """Constructs a BasicTokenizer.
    Args:
      do_lower_case: Whether to lower case the input.
    """
        self.do_lower_case = do_lower_case

    def tokenize(self, text):
        """Tokenizes a piece of text."""
        text = convert_to_unicode(text)
        text = self._clean_text(text)
        text = self._tokenize_chinese_chars(text)

        orig_tokens = whitespace_tokenize(text)
        split_tokens = []
        for token in orig_tokens:
            if self.do_lower_case:
                token = token.lower()
                token = self._run_strip_accents(token)
            split_tokens.extend(self._run_split_on_punc(token))

        output_tokens = whitespace_tokenize(" ".join(split_tokens))
        return output_tokens

    def _run_strip_accents(self, text):
        """Strips accents from a piece of text."""
        text = unicodedata.normalize("NFD", text)
        output = []
        for char in text:
            cat = unicodedata.category(char)
            if cat == "Mn":
                continue
            output.append(char)
        return "".join(output)

    def _run_split_on_punc(self, text):
        """Splits punctuation on a piece of text."""
        chars = list(text)
        i = 0
        start_new_word = True
        output = []
        while i < len(chars):
            char = chars[i]
            if _is_punctuation(char):
                output.append([char])
                start_new_word = True
            else:
                if start_new_word:
                    output.append([])
                start_new_word = False
                output[-1].append(char)
            i += 1

        return ["".join(x) for x in output]

    def _tokenize_chinese_chars(self, text):
        """Adds whitespace around any CJK character."""
        output = []
        for char in text:
            cp = ord(char)
            if self._is_chinese_char(cp):
                output.append(" ")
                output.append(char)
                output.append(" ")
            else:
                output.append(char)
        return "".join(output)

    def _is_chinese_char(self, cp):
        """Checks whether CP is the codepoint of a CJK character."""
        # This defines a "chinese character" as anything in the CJK Unicode block:
        #   https://en.wikipedia.org/wiki/CJK_Unified_Ideographs_(Unicode_block)
        #
        # Note that the CJK Unicode block is NOT all Japanese and Korean characters,
        # despite its name. The modern Korean Hangul alphabet is a different block,
        # as is Japanese Hiragana and Katakana. Those alphabets are used to write
        # space-separated words, so they are not treated specially and handled
        # like the all of the other languages.
        if (
            (cp >= 0x4E00 and cp <= 0x9FFF)
            or (cp >= 0x3400 and cp <= 0x4DBF)  #
            or (cp >= 0x20000 and cp <= 0x2A6DF)  #
            or (cp >= 0x2A700 and cp <= 0x2B73F)  #
            or (cp >= 0x2B740 and cp <= 0x2B81F)  #
            or (cp >= 0x2B820 and cp <= 0x2CEAF)  #
            or (cp >= 0xF900 and cp <= 0xFAFF)
            or (cp >= 0x2F800 and cp <= 0x2FA1F)  #
        ):  #
            return True

        return False

    def _clean_text(self, text):
        """Performs invalid character removal and whitespace cleanup on text."""
        output = []
        for char in text:
            cp = ord(char)
            if cp == 0 or cp == 0xFFFD or _is_control(char):
                continue
            if _is_whitespace(char):
                output.append(" ")
            else:
                output.append(char)
        return "".join(output)


class WordpieceTokenizer(object):
    """Runs WordPiece tokenziation."""

    def __init__(self, vocab, unk_token="[UNK]", max_input_chars_per_word=200):
        self.vocab = vocab
        self.unk_token = unk_token
        self.max_input_chars_per_word = max_input_chars_per_word

    def tokenize(self, text):
        """Tokenizes a piece of text into its word pieces."""

        text = convert_to_unicode(text)

        output_tokens = []
        for token in whitespace_tokenize(text):
            chars = list(token)
            if len(chars) > self.max_input_chars_per_word:
                output_tokens.append(self.unk_token)
                continue

            is_bad = False
            start = 0
            sub_tokens = []
            while start < len(chars):
                end = len(chars)
                cur_substr = None
                while start < end:
                    substr = "".join(chars[start:end])
                    if start > 0:
                        substr = "##" + substr
                    if substr in self.vocab:
                        cur_substr = substr
                        break
                    end -= 1
                if cur_substr is None:
                    is_bad = True
                    break
                sub_tokens.append(cur_substr)
                start = end

            if is_bad:
                output_tokens.append(self.unk_token)
            else:
                output_tokens.extend(sub_tokens)
        return output_tokens


def _is_whitespace(char):
    """Checks whether `chars` is a whitespace character."""
    # \t, \n, and \r are technically control characters but we treat them
    # as whitespace since they are generally considered as such.
    if char == " " or char == "\t" or char == "\n" or char == "\r":
        return True
    cat = unicodedata.category(char)
    if cat == "Zs":
        return True
    return False


def _is_control(char):
    """Checks whether `chars` is a control character."""
    # These are technically control characters but we count them as whitespace
    # characters.
    if char == "\t" or char == "\n" or char == "\r":
        return False
    cat = unicodedata.category(char)
    if cat in ("Cc", "Cf"):
        return True
    return False


def _is_punctuation(char):
    """Checks whether `chars` is a punctuation character."""
    cp = ord(char)
    if (
        (cp >= 33 and cp <= 47)
        or (cp >= 58 and cp <= 64)
        or (cp >= 91 and cp <= 96)
        or (cp >= 123 and cp <= 126)
    ):
        return True
    cat = unicodedata.category(char)
    if cat.startswith("P"):
        return True
    return False


<<<<<<< HEAD
=======

>>>>>>> 3859a817
# def download_model(url_or_path, proxy)<|MERGE_RESOLUTION|>--- conflicted
+++ resolved
@@ -315,11 +315,4 @@
     cat = unicodedata.category(char)
     if cat.startswith("P"):
         return True
-    return False
-
-
-<<<<<<< HEAD
-=======
-
->>>>>>> 3859a817
-# def download_model(url_or_path, proxy)+    return False