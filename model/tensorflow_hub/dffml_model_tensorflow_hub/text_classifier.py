# SPDX-License-Identifier: MIT
# Copyright (c) 2019 Intel Corporation
"""
Description of what this model does
"""
# TODO Add docstrings
import os
import hashlib
from typing import AsyncIterator, Tuple, Any, List, Type

import numpy as np
import pandas as pd

# should be set before importing tensorflow
os.environ["TF_CPP_MIN_LOG_LEVEL"] = "2"
import tensorflow as tf

<<<<<<< HEAD
from dffml.record import Record
from dffml.feature import Features
=======
from dffml.repo import Repo
>>>>>>> ff314e96
from dffml.model.accuracy import Accuracy
from dffml.source.source import Sources
from dffml.util.entrypoint import entrypoint
from dffml.base import config, field
from dffml.feature.feature import Feature, Features
from dffml.model.model import ModelContext, Model, ModelNotTrained
from dffml_model_tensorflow.util.config.tensorflow import parse_layers

from .tfhub_models import bert_tokenizer, ClassificationModel


class OutputShapeError(Exception):
    """
    Raised when number of nodes in last layer of tensorflow hub text_classifier
    are not equal to the number of classification categories.
    """


@config
class TextClassifierConfig:
    predict: Feature = field("Feature name holding classification value")
    classifications: List[str] = field("Options for value of classification")
    features: Features = field("Features to train on")
    trainable: str = field(
        "Tweak pretrained model by training again", default=True
    )
    batch_size: int = field("Batch size", default=120)
    max_seq_length: int = field(
        "Length of sentence, used in preprocessing of input for bert embedding",
        default=256,
    )
    add_layers: bool = field(
        "Add layers on the top of pretrianed model/layer", default=False
    )
    embedType: str = field(
        "Type of pretrained embedding model, required to be set to `bert` to use bert pretrained embedding",
        default=None,
    )
    layers: List[str] = field(
        "Extra layers to be added on top of pretrained model", default=None
    )
    model_path: str = field(
        "Pretrained model path/url",
        default="https://tfhub.dev/google/tf2-preview/gnews-swivel-20dim-with-oov/1",
    )
    optimizer: str = field("Optimizer used by model", default="adam")
    metrics: str = field("Metric used to evaluate model", default="accuracy")
    clstype: Type = field("Data type of classifications values", default=str)
    epochs: int = field(
        "Number of iterations to pass over all records in a source", default=10
    )
    directory: str = field(
        "Directory where state should be saved",
        default=os.path.join(
            os.path.expanduser("~"), ".cache", "dffml", "tensorflow_hub"
        ),
    )

    def __post_init__(self):
        self.classifications = list(map(self.clstype, self.classifications))
        if self.add_layers:
            # Temperory solution
            self.layers = parse_layers(self.layers)


class TextClassifierContext(ModelContext):
    """
    Model wraping tensorflow hub pretrained embeddings
    """

    def __init__(self, parent) -> None:
        super().__init__(parent)
        self.cids = self._mkcids(self.parent.config.classifications)
        self.classifications = self._classifications(self.cids)
        self.features = self._applicable_features()
        self.model_dir_path = self._model_dir_path()
        self._model = None

    async def __aenter__(self):
        path = self._model_dir_path()
        if os.path.isfile(os.path.join(path, "saved_model.pb")):
            self.logger.info(f"Using saved model from {path}")
            self._model = tf.keras.models.load_model(os.path.join(path))
        else:
            self._model = self.createModel()
        return self

    async def __aexit__(self, exc_type, exc_value, traceback):
        pass

    @property
    def classification(self):
        return self.parent.config.predict.NAME

    def _applicable_features(self):
        return [name for name in self.parent.config.features.names()]

    def _model_dir_path(self):
        if self.parent.config.directory is None:
            return None
        _to_hash = self.features + [
            self.classification,
            str(len(self.cids)),
            self.parent.config.model_path,
        ]
        model = hashlib.sha384("".join(_to_hash).encode("utf-8")).hexdigest()
        # Needed to save updated model
        if not os.path.isdir(self.parent.config.directory):
            raise NotADirectoryError(
                "%s is not a directory" % (self.parent.config.directory)
            )
        os.makedirs(
            os.path.join(self.parent.config.directory, model), exist_ok=True
        )
        return os.path.join(self.parent.config.directory, model)

    def _mkcids(self, classifications):
        """
        Create an index, possible classification mapping and sort the list of
        classifications first.
        """
        cids = dict(
            zip(range(0, len(classifications)), sorted(classifications))
        )
        self.logger.debug("cids(%d): %r", len(cids), cids)
        return cids

    def _classifications(self, cids):
        """
        Map classifications to numeric values
        """
        classifications = {value: key for key, value in cids.items()}
        self.logger.debug(
            "classifications(%d): %r", len(classifications), classifications
        )
        return classifications

    @property
    def model(self):
        return self._model

    def createModel(self):
        """
        Generates a model
        """
        if self._model is not None:
            return self._model
        self.logger.debug(
            "Loading model with classifications(%d): %r",
            len(self.classifications),
            self.classifications,
        )
        self._model = ClassificationModel(self.parent.config).load_model()
        self._model.compile(
            optimizer=self.parent.config.optimizer,
            loss="sparse_categorical_crossentropy",
            metrics=[self.parent.config.metrics],
        )

        if not list(self._model.layers[-1].output_shape) == [
            None,
            len(self.cids),
        ]:
            raise OutputShapeError(
                "Output shape of last layer should be:{}".format(
                    (None, len(self.cids))
                )
            )
        return self._model

    async def train_data_generator(self, sources: Sources):

        self.logger.debug("Training on features: %r", self.features)
        x_cols: Dict[str, Any] = {feature: [] for feature in self.features}
        y_cols = []
        all_records = []
        all_sources = sources.with_features(
            self.features + [self.classification]
        )
        async for record in all_sources:
            if record.feature(self.classification) in self.classifications:
                all_records.append(record)
        for record in all_records:
            for feature, results in record.features(self.features).items():
                x_cols[feature].append(np.array(results))
            y_cols.append(
                self.classifications[record.feature(self.classification)]
            )
        if not y_cols:
            raise ValueError("No records to train on")
        y_cols = np.array(y_cols)
        for feature in x_cols:
            x_cols[feature] = np.array(x_cols[feature])
        self.logger.info("------ Record Data ------")
        self.logger.info("x_cols:    %d", len(list(x_cols.values())[0]))
        self.logger.info("y_cols:    %d", len(y_cols))
        self.logger.info("-----------------------")

        if (len(self.features)) > 1:
            self.logger.critical(
                "Found more than one feature to train on. Only first feature will be used"
            )
        # TODO add more embedTypes
        # so far only model available on tensorflow hub which requires special input preprocessing is `bert`
        if self.parent.config.embedType in ["bert"]:
            x_cols = bert_tokenizer(
                x_cols[self.features[0]],
                self.parent.config.max_seq_length,
                self._model.vocab_file.asset_path.numpy(),
                self._model.do_lower_case.numpy(),
            )
            x_cols = dict(
                input_word_ids=x_cols[0],
                input_mask=x_cols[1],
                segment_ids=x_cols[2],
            )
        else:
            # Universal Sentence Encoder, Neural Network Language Model, Swivel Embeddings
            # No preprocessing needed
            x_cols = x_cols[self.features[0]]
        return x_cols, y_cols

    async def prediction_data_generator(
        self, x_cols,
    ):
        if (len(self.features)) > 1:
            self.logger.critical(
                "Found more than one feature. Only first feature will be used for prediction"
            )
        if self.parent.config.embedType in ["bert"]:
            x_cols = bert_tokenizer(
                x_cols,
                self.parent.config.max_seq_length,
                self._model.vocab_file.asset_path.numpy(),
                self._model.do_lower_case.numpy(),
            )
            x_cols = dict(
                input_word_ids=x_cols[0],
                input_mask=x_cols[1],
                segment_ids=x_cols[2],
            )
        return x_cols

    async def train(self, sources: Sources):
        """
        Train using records as the data to learn from.
        """
        x, y = await self.train_data_generator(sources)
        self._model.summary()
        self._model.fit(
            x,
            y,
            epochs=self.parent.config.epochs,
            batch_size=self.parent.config.batch_size,
            verbose=1,
        )
        tf.keras.models.save_model(self._model, self._model_dir_path())

    async def accuracy(self, sources: Sources) -> Accuracy:
        """
        Evaluates the accuracy of our model after training using the input records
        as test data.
        """
        if not os.path.isfile(
            os.path.join(self.model_dir_path, "saved_model.pb")
        ):
            raise ModelNotTrained("Train model before assessing for accuracy.")
        x, y = await self.train_data_generator(sources)
        accuracy_score = self._model.evaluate(x, y)
        return Accuracy(accuracy_score[1])

    async def predict(
        self, records: AsyncIterator[Record]
    ) -> AsyncIterator[Tuple[Record, Any, float]]:
        """
        Uses trained data to make a prediction about the quality of a record.
        """
        if not os.path.isfile(
            os.path.join(self.model_dir_path, "saved_model.pb")
        ):
            raise ModelNotTrained("Train model before assessing for accuracy.")

        async for record in records:
            feature_data = record.features(self.features)
            df = pd.DataFrame(feature_data, index=[0])
            predict = await self.prediction_data_generator(np.array(df)[0])
            all_prob = self._model.predict(predict)
            max_prob_idx = all_prob.argmax(axis=-1)
            target = self.parent.config.predict.NAME
            self.logger.debug(
                "Predicted probability of {} for {}: {}".format(
                    self.parent.config.predict.NAME,
                    np.array(df)[0],
                    all_prob[0],
                )
            )

            record.predicted(
                target,
                self.cids[max_prob_idx[0]],
                all_prob[0][max_prob_idx[0]],
            )
            yield record


@entrypoint("text_classifier")
class TextClassificationModel(Model):
    """
    Implemented using Tensorflow hub pretrained models.

    .. code-block:: console

        $ cat > train.csv << EOF
        sentence,sentiment
        Life is good,1
        This book is amazing,1
        It's a terrible movie,0
        Global warming is bad,0
        EOF
        $ cat > test.csv << EOF
        sentence,sentiment
        I am not feeling good,0
        Our trip was full of adventures,1
        EOF
        $ dffml train \\
            -model text_classifier \\
            -model-epochs 30 \\
            -model-predict sentiment:int:1 \\
            -model-classifications 0 1  \\
            -model-clstype int \\
            -sources f=csv \\
            -source-filename train.csv \\
            -model-features \\
              sentence:str:1 \\
            -model-model_path "https://tfhub.dev/google/tf2-preview/gnews-swivel-20dim-with-oov/1" \\
            -model-add_layers \\
            -model-layers "Dense(units=512, activation='relu')" "Dense(units=2, activation='softmax')" \\
            -log debug
        $ dffml accuracy \\
            -model text_classifier \\
            -model-predict sentiment:int:1 \\
            -model-classifications 0 1 \\
            -model-model_path "https://tfhub.dev/google/tf2-preview/gnews-swivel-20dim-with-oov/1" \\
            -model-clstype int \\
            -sources f=csv \\
            -source-filename test.csv \\
            -model-features \\
              sentence:str:1 \\
            -log critical
            1.0
        $ dffml predict all \\
            -model text_classifier \\
            -model-predict sentiment:int:1 \\
            -model-classifications 0 1 \\
            -model-model_path "https://tfhub.dev/google/tf2-preview/gnews-swivel-20dim-with-oov/1" \\
            -model-clstype int \\
            -sources f=csv \\
            -source-filename test.csv \\
            -model-features \\
              sentence:str:1 \\
            -log debug
        [
            {
                "extra": {},
                "features": {
                    "sentence": "I am not feeling good",
                    "sentiment": 0
                },
                "key": "0",
                "last_updated": "2020-02-15T02:54:02Z",
                "prediction": {
                    "sentiment": {
                        "confidence": 0.7630850076675415,
                        "value": 0
                    }
                }
            },
            {
                "extra": {},
                "features": {
                    "sentence": "Our trip was full of adventures",
                    "sentiment": 1
                },
                "key": "1",
                "last_updated": "2020-02-15T02:54:02Z",
                "prediction": {
                    "sentiment": {
                        "confidence": 0.6673157811164856,
                        "value": 1
                    }
                }
            }
        ]

    """

    CONTEXT = TextClassifierContext
    CONFIG = TextClassifierConfig<|MERGE_RESOLUTION|>--- conflicted
+++ resolved
@@ -15,12 +15,7 @@
 os.environ["TF_CPP_MIN_LOG_LEVEL"] = "2"
 import tensorflow as tf
 
-<<<<<<< HEAD
 from dffml.record import Record
-from dffml.feature import Features
-=======
-from dffml.repo import Repo
->>>>>>> ff314e96
 from dffml.model.accuracy import Accuracy
 from dffml.source.source import Sources
 from dffml.util.entrypoint import entrypoint
