--- conflicted
+++ resolved
@@ -3,10 +3,7 @@
 """
 Description of what this model does
 """
-<<<<<<< HEAD
 # TODO Add docstrings
-=======
->>>>>>> 3859a817
 import os
 import abc
 import inspect
@@ -14,18 +11,11 @@
 import importlib
 from typing import AsyncIterator, Tuple, Any, List, Optional, NamedTuple, Type
 
-<<<<<<< HEAD
 import numpy as np
 import pandas as pd
 
 # should be set before importing tensorflow
 os.environ["TF_CPP_MIN_LOG_LEVEL"] = "2"
-=======
-# should be set before importing tensorflow
-os.environ["TF_CPP_MIN_LOG_LEVEL"] = "2"
-import numpy as np
-import pandas as pd
->>>>>>> 3859a817
 import tensorflow as tf
 import tensorflow_hub as hub
 
@@ -38,15 +28,7 @@
 from dffml.base import BaseConfig, config, field
 from dffml.feature.feature import Feature, Features
 from dffml.model.model import ModelConfig, ModelContext, Model
-<<<<<<< HEAD
 from .tfhub_models import bert_tokenizer, ClassificationModel
-=======
-from .tfhub_models import (
-    bert_tokenizer, ClassificationModel
-)
-
-tf.config.optimizer.set_jit(True)
->>>>>>> 3859a817
 
 
 @config
@@ -54,7 +36,6 @@
     predict: Feature = field("Feature name holding classification value")
     classifications: List[str] = field("Options for value of classification")
     features: Features = field("Features to train on")
-<<<<<<< HEAD
     trainable: str = field(
         "Tweak pretrained model by training again ", default=True
     )
@@ -75,22 +56,6 @@
     )
     optimizer: str = field("Optimizer used by model", default="adam")
     metrics: str = field("Metric used to evaluate model", default="accuracy")
-=======
-    trainable: str = field("Tweak pretrained model by training again ", default = True)
-    batch_size: int = field("Batch size", default=120)
-    max_seq_length: int = field("Length of sentence", default=256)
-    add_layers: bool = field("Add layers on the top of pretrianed model/layer", default=False)
-    embedType: str = field(
-        "Architecture type of pretrained model", default="bert"
-    )
-    layers: List[str] = field(
-        "Extra layers to be added on top of pretrained model", default=None
-    )
-    model_path: str = field(
-        "Pretrained model path/url", default="/home/himanshu/Downloads/1 (3) (1)")
-    optimizer: str = field("Optimizer used by model", default="adam")
-    metrics: str = field("Metric used to evaluate model", default = 'accuracy')
->>>>>>> 3859a817
     clstype: Type = field("Data type of classifications values", default=str)
     epochs: int = field(
         "Number of iterations to pass over all repos in a source", default=10
@@ -113,10 +78,6 @@
 class OutputShapeError(Exception):
     pass
 
-<<<<<<< HEAD
-
-=======
->>>>>>> 3859a817
 class TextClassifierContext(ModelContext):
     """
     Model wraping tensorflow hub pretrained embeddings
@@ -211,7 +172,6 @@
             metrics=[self.parent.config.metrics],  
         )
 
-<<<<<<< HEAD
         if not list(self._model.layers[-1].output_shape) == [
             None,
             len(self.cids),
@@ -224,15 +184,6 @@
         return self._model
 
     async def train_data_generator(self, sources: Sources):
-=======
-        if not list(self._model.layers[-1].output_shape) == [None, len(self.cids)]:
-            raise OutputShapeError("Output shape of last layer should be:{}".format((None, len(self.cids))))
-        return self._model
-
-    async def train_data_generator(
-        self, sources: Sources
-    ):
->>>>>>> 3859a817
 
         self.logger.debug("Training on features: %r", self.features)
         x_cols: Dict[str, Any] = {feature: [] for feature in self.features}
@@ -259,7 +210,6 @@
         self.logger.info("x_cols:    %d", len(list(x_cols.values())[0]))
         self.logger.info("y_cols:    %d", len(y_cols))
         self.logger.info("-----------------------")
-<<<<<<< HEAD
 
         if (len(self.features)) > 1:
             self.logger.critical(
@@ -267,15 +217,6 @@
             )
         # TODO add more embedTypes
         if self.parent.config.embedType in ["bert"]:
-=======
-        
-        if (len(self.features)) > 1:
-                self.logger.critical(
-                    "Found more than one feature to train on. Only first feature will be used"
-                )
-        if self.parent.config.embedType == "bert":
-            
->>>>>>> 3859a817
             x_cols = bert_tokenizer(
                 x_cols[self.features[0]],
                 self.parent.config.max_seq_length,
@@ -287,15 +228,11 @@
                 input_mask=x_cols[1],
                 segment_ids=x_cols[2],
             )
-<<<<<<< HEAD
         # TODO keep all these under one name
         elif self.parent.config.embedType in ["use", "nnlm", "swivel"]:
             # use-> Universal Sentence Encoder
             # nnlm-> Neural Network Language Model
             # No preprocessing needed
-=======
-        elif self.parent.config.embedType == "use":
->>>>>>> 3859a817
             x_cols = x_cols[self.features[0]]
         return x_cols, y_cols
 
@@ -303,17 +240,10 @@
         self, x_cols,
     ):
         if (len(self.features)) > 1:
-<<<<<<< HEAD
             self.logger.critical(
                 "Found more than one feature. Only first feature will be used for prediction"
             )
         if self.parent.config.embedType in ["bert"]:
-=======
-                self.logger.critical(
-                    "Found more than one feature. Only first feature will be used for prediction"
-                )
-        if self.parent.config.embedType == "bert":
->>>>>>> 3859a817
             x_cols = bert_tokenizer(
                 x_cols,
                 self.parent.config.max_seq_length,
@@ -325,13 +255,8 @@
                 input_mask=x_cols[1],
                 segment_ids=x_cols[2],
             )
-<<<<<<< HEAD
         # elif self.parent.config.embedType in ["use","nnlm", "swivel"]:
         #     x_cols = x_cols
-=======
-        elif self.parent.config.embedType == "use":
-            x_cols = x_cols[self.features[0]]
->>>>>>> 3859a817
         return x_cols
 
     async def train(self, sources: Sources):
@@ -395,16 +320,11 @@
 
 @entrypoint("text_classifier")
 class TextClassificationModel(Model):
-<<<<<<< HEAD
-=======
-    #TODO Change example to use text data 
->>>>>>> 3859a817
     """
     Implemented using Tensorflow hub pretrained models.
 
     .. code-block:: console
 
-<<<<<<< HEAD
         $ cat > train.csv << EOF
         sentence,sentiment
         Life is good,1
@@ -453,92 +373,6 @@
               sentence:str:1 \\
             -log debug 
     """
-=======
-        $ wget http://download.tensorflow.org/data/iris_training.csv
-        $ wget http://download.tensorflow.org/data/iris_test.csv
-        $ head iris_training.csv
-        $ sed -i 's/.*setosa,versicolor,virginica/SepalLength,SepalWidth,PetalLength,PetalWidth,classification/g' *.csv
-        $ head iris_training.csv
-        $ dffml train \\
-            -model tfdnnc \\
-            -model-epochs 3000 \\
-            -model-steps 20000 \\
-            -model-classification classification:int:1 \\
-            -model-classifications 0 1 2 \\
-            -model-clstype int \\
-            -sources iris=csv \\
-            -source-filename iris_training.csv \\
-            -model-features \\
-              SepalLength:float:1 \\
-              SepalWidth:float:1 \\
-              PetalLength:float:1 \\
-              PetalWidth:float:1 \\
-            -log debug
-        ... lots of output ...
-        $ dffml accuracy \\
-            -model tfdnnc \\
-            -model-classification classification:int:1 \\
-            -model-classifications 0 1 2 \\
-            -model-clstype int \\
-            -sources iris=csv \\
-            -source-filename iris_test.csv \\
-            -model-features \\
-              SepalLength:float:1 \\
-              SepalWidth:float:1 \\
-              PetalLength:float:1 \\
-              PetalWidth:float:1 \\
-            -log critical
-        0.99996233782
-        $ dffml predict all \\
-            -model tfdnnc \\
-            -model-classification classification:int:1 \\
-            -model-classifications 0 1 2 \\
-            -model-clstype int \\
-            -sources iris=csv \\
-            -source-filename iris_test.csv \\
-            -model-features \\
-              SepalLength:float:1 \\
-              SepalWidth:float:1 \\
-              PetalLength:float:1 \\
-              PetalWidth:float:1 \\
-            -caching \\
-            -log critical \\
-          > results.json
-        $ head -n 33 results.json
-        [
-            {
-                "extra": {},
-                "features": {
-                    "PetalLength": 4.2,
-                    "PetalWidth": 1.5,
-                    "SepalLength": 5.9,
-                    "SepalWidth": 3.0,
-                    "classification": 1
-                },
-                "last_updated": "2019-07-31T02:00:12Z",
-                "prediction": {
-                    "confidence": 0.9999997615814209,
-                    "value": 1
-                },
-                "src_url": "0"
-            },
-            {
-                "extra": {},
-                "features": {
-                    "PetalLength": 5.4,
-                    "PetalWidth": 2.1,
-                    "SepalLength": 6.9,
-                    "SepalWidth": 3.1,
-                    "classification": 2
-                },
-                "last_updated": "2019-07-31T02:00:12Z",
-                "prediction": {
-                    "confidence": 0.9999984502792358,
-                    "value": 2
-                },
-                "src_url": "1"
-            },
->>>>>>> 3859a817
 
     """
     CONTEXT = TextClassifierContext
