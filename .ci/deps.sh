--- conflicted
+++ resolved
@@ -175,7 +175,6 @@
   python -m pip install -U -e "./feature/git"
 fi
 
-<<<<<<< HEAD
 if [[ "x${PLUGIN}" == "xoperations/nlp" ]]; then
   conda install -y -c conda-forge spacy
   python -m spacy download en_core_web_sm
@@ -184,10 +183,9 @@
 if [[ "x${PLUGIN}" == "xexamples/nlp" ]]; then
   python -m pip install -U -e "./model/tensorflow"
 fi
-=======
+
 if [ "x${PLUGIN}" = "xexamples/shouldi" ]; then
   python -m pip install -U -e "./feature/git"
 fi
 
-# ===========================  END  INTER DEPENDENCIES =========================
->>>>>>> b7e9d305
+# ===========================  END  INTER DEPENDENCIES =========================