# Changelog
All notable changes to this project will be documented in this file.

The format is based on [Keep a Changelog](https://keepachangelog.com/en/1.0.0/),
and this project adheres to [Semantic Versioning](https://semver.org/spec/v2.0.0.html).

## [Unreleased]
### Added
<<<<<<< HEAD
- Docstrings and doctestable example for DataFlowSource
=======
- XGBoost Regression Model
>>>>>>> f94ca35e
- Pre-Trained PyTorch torchvision Models
- Spacy model for NER
- Added ability to rename outputs using GetSingle
- Tutorial for using NLP operations with models
- Operations plugin for NLP wrapping spacy and scikit functions
- Support for default value in a Definition
- Transformers Question Answering model
- Source for reading images in directories
- Transformers classification model
- Operations plugin for image preprocessing
- `-pretty` flag to `list records` and `predict` commands
- daal4py based linear regression model
- DataFlowSource can take a config file as dataflow via the CLI.
- Support for link on conditions in dataflow diagrams
- `edit all` command to edit records in bulk
- Support for Tensorflow 2.2
- Vowpal Wabbit Models
- Python 3.8 support
- binsec branch to `operations/binsec`
- Doctestable example for `model_predict` operation.
- Doctestable examples to `operation/mapping.py`
- shouldi got an operation to run Dependency-check on java code.
- `load` and `run` functions in high level API
- Doctestable examples to `db` operations.
- Source for parsing `.ini` file formats
- Tests for noasync high level API.
- Tests for load and save functions in high level API.
- `Operation` inputs and ouputs default to empty `dict` if not given.
- Ability to export any object with `dffml service dev export`
- Complete example for dataflow run cli command
- Tests for default configs instantiation.
- Example ffmpeg operation.
- Operations to deploy docker container on receving github webhook.
- New use case `Redeploying dataflow on webhook` in docs.
- Documentation for creating Source for new File types taking `.ini` as an example.
- New input modes, output modes for HTTP API dataflow registration.
- Usage example for tfhub text classifier.
- `AssociateDefinition` output operation to map definition names to values
  produced as a result of passing Inputs with those definitions to operations.
- DataFlows now have a syntax for providing a set of definitions that will
  override the operations default definition for a given input.
- Source which modifies record features as they are read from another source.
  Useful for modifying datasets as they are used with ML commands or editing
  in bulk.
- Auto create Definition for the `op` when they might have a spec, subspec.
- `shouldi use` command which detects the language of the codebase given via
  path to directory or Git repo URL and runs the appropriate static analyzers.
- Support for entrypoint style loading of operations and seed inputs in `dataflow create`.
- Definition for output of the function that `op` wraps.
- Expose high level load, run and save functions to noasync.
- Operation to verify secret for GitHub webhook.
- Option to modify flow and add config in `dataflow create`.
- Ability to use a function as a data source via the `op` source
- Make every model's directory property required
- New model AutoClassifierModel based on `AutoSklearn`.
- New model AutoSklearnRegressorModel based on `AutoSklearn`.
- Example showing usage of locks in dataflow.
- `-skip` flag to `service dev install` command to let users not install certain
  core plugins
- HTTP service got a `-redirect` flag which allows for URL redirection via a
  HTTP 307 response
- Support for immediate response in HTTP service
- Daal4py example usage.
- Gitter chatbot tutorial.
- Option to run dataflow without sources from cli.
### Changed
- Renamed `-seed` to `-inputs` in `dataflow create` command
- Renamed configloader/png to configloader/image and added support for loading JPEG and TIFF file formats
- Update record `__str__` method to output in tabular format
- Update NER Model to use transformers 2.11.0
- Update MNIST use case to normalize image arrays.
- `arg_` notation replaced with `CONFIG = ExampleConfig` style syntax
  for parsing all command line arguments.
- Moved usage/io.rst to docs/tutorials/dataflows/io.rst
- `edit` command substituted with `edit record`
- `Edit on Github` button now hidden for plugins.
- Doctests now run via unittests
- Every class and function can now be imported from the top level module
- `op` attempts to create `Definition`s for each argument if an `inputs` are not
  given.
- Classes now use `CONFIG` if it has a default for every field and `config` is `None`
- Models now dynamically import third party modules.
- Memory dataflow classes now use auto args and config infrastructure
- `dffml list records` command prints Records as JSON using `.export()`
- Feature class in `dffml/feature/feature.py` initialize a feature object
- All DefFeatures() functions are substituted with Features()
- All feature.type() and feature.lenght() are substituted with
  feature.type and feature.length
- FileSource takes pathlib.Path as filename
- Tensorflow tests re-run themselves up to 6 times to stop them from failing the
  CI due to their randomly initialized weights making them fail ~2% of the time
- Any plugin can now be loaded via it's entrypoint style path
- `with_features` now raises a helpful error message if no records with matching
  features were found
- Split out model tutorial into writing the model, and another tutorial for
  packaging the model.
- IntegrationCLITestCase creates a new directory and chdir into it for each test
### Fixed
- `export_value` now converts numpy array to JSON serializable datatype
- CSV source overwriting configloaded data to every row
- Race condition in `MemoryRedundancyChecker` when more than 4 possible
  parameter sets for an operation.
- Typing of config vlaues for numpy parsed docstrings where type should be tuple
  or list
- Model predict methods now use `SourcesContext.with_features`
### Removed
- Monitor class and associated tests (unused)
- DefinedFeature class in `dffml/feature/feature.py`
- DefFeature function in `dffml/feature/feature.py`
- load_def function in Feature class in `dffml/feature/feature.py`

## [0.3.7] - 2020-04-14
### Added
- IO operations demo and `literal_eval` operation.
- Python prompts `>>>` can now be enabled or disabled for easy copying of code into interactive sessions.
- Whitespace check now checks .rst and .md files too.
- `GetMulti` operation which gets all Inputs of a given definition
- Python usage example for LogisticRegression and its related tests.
- Support for async generator operations
- Example CLI commands and Python code for `SLRModel`
- `save` function in high level API to quickly save all given records to a
  source
- Ability to configure sources and models for HTTP API from command line when
  starting server
- Documentation page for command line usage of HTTP API
- Usage of HTTP API to the quickstart to use trained model
### Changed
- Renamed `"arg"` to `"plugin"`.
- CSV source sorts feature names within headers when saving
- Moved HTTP service testing code to HTTP service `util.testing`
### Fixed
- Exporting plugins
- Issue parsing string values when using the `dataflow run` command and
  specifying extra inputs.
### Removed
- Unused imports

## [0.3.6] - 2020-04-04
### Added
- Operations for taking input from the user `AcceptUserInput` and for printing the output `print_output`
- Hugging Face Transformers tensorflow based NER models.
- PNG ConfigLoader for reading images as arrays to predict using MNIST trained models
- Docstrings and doctestable examples to `record.py`.
- Inputs can be validated using operations
  - `validate` parameter in `Input` takes `Operation.instance_name`
- New db source can utilize any database that inherits from `BaseDatabase`
- Logistic Regression with SAG optimizer
- Test tensorflow DNNEstimator documentation examples in CI
- shouldi got an operation to run cargo-audit on rust code.
- Moved all the downloads to tests/downloads to speed the CI test.
- Test tensorflow DNNEstimator documentation exaples in CI
- Add python code for tensorflow DNNEstimator
- Ability to run a subflow as if it were an operation using the
  `dffml.dataflow.run` operation.
- Support for operations without inputs.
- Partial doctestable examples to `features.py`
- Doctestable examples for `BaseSource`
- Instructions for setting up debugging environment in VSCode
### Fixed
- New model tutorial mentions file paths that should be edited.
- DataFlow is no longer a dataclass to prevent it from being exported
  incorrectly.
- `operations_parameter_set_pairs` moved to `MemoryOrchestratorContext`
- Ignore generated files in `docs/plugins/`
- Treat `"~"` as the the home directory rather than a literal
- Windows support by selecting `asyncio.ProactorEventLoop` and not using
  `asyncio.FastChildWatcher`.
- Moved SLR into the main dffml package and removed `scratch:slr`.
### Changed
- Refactor `model/tensroflow`

## [0.3.5] - 2020-03-10
### Added
- Parent flows can now forward inputs to active contexts of subflows.
  - `forward` parameter in `DataFlow`
  - `subflow` in `OperationImplementationContext`
- Documentation on writing examples and running doctests
- Doctestable Examples to high-level API.
- Shouldi got an operation to run npm-audit on JavaScript code
- Docstrings and doctestable examples for `record.py` (features and evaluated)
- Simplified model API with SimpleModel
- Documentation on how DataFlows work conceptually.
- Style guide now contains information on class, variable, and function naming.
### Changed
- Restructured contributing documentation
- Use randomly generated data for scikit tests
- Change Core to Official to clarify who maintains each plugin
- Name of output of unsupervised model from "Prediction" to "cluster"
- Test scikit LR documentation examples in CI
- Create a fresh archive of the git repo for release instead of cleaning
  existing repo with `git clean` for development service release command.
- Simplified SLR tests for scratch model
- Test tensorflow DNNClassifier documentation exaples in CI
- config directories and files associated with ConfigLoaders have been renamed
  to configloader.
- Model config directory parameters are now `pathlib.Path` objects
- New model tutorial and `skel/model` use simplifeid model API.

## [0.3.4] - 2020-02-28
### Added
- Tensorflow hub NLP models.
- Notes on development dependencies in `setup.py` files to codebase notes.
- Test for `cached_download`
- `dffml.util.net.cached_download_unpack_archive` to run a cached download and
  unpack the archive, very useful for testing. Documented on the Networking
  Helpers API docs page.
- Directions on how to read the CI under the Git and GitHub page of the
  contributing documentation.
- HTTP API
  - Static file serving from a dirctory with `-static`
  - `api.js` file serving with the `-js` flag
  - Docs page for JavaScript example
- shouldi got an operation to run golangci-lint on Golang code
- Note about using black via VSCode
### Fixed
- Port assignment for the HTTP API via the `-port` flag
### Changed
- `repo`/`Repo` to `record`/`Record`
- Definitions with a `spec` can use the `subspec` parameter to declare that they
  are a list or a dict where the values are of the `spec` type. Rather than the
  list or dict itself being of the `spec` type.
- Fixed the URL mentioned in example to configure a model.
- Sphinx doctests are now run in the CI in the DOCS task.
- Lint JavaScript files with js-beautify and enforce with CI
### Removed
- Unused imports

## [0.3.3] - 2020-02-10
### Added
- Moved from TensorFlow 1 to TensorFlow 2.
- IDX Sources to read binary data files and train models on MNIST Dataset
- scikit models
  - Clusterers
    - KMeans
    - Birch
    - MiniBatchKMeans
    - AffinityPropagation
    - MeanShift
    - SpectralClustering
    - AgglomerativeClustering
    - OPTICS
- `allowempty` added to source config parameters.
- Quickstart document to show how to use models from Python.
- The latest release of the documentation now includes a link to the
  documentation for the master branch (on GitHub pages).
- Virtual environment, GitPod, and Docker development environment setup notes to
  the CONTRIBUTING.md file.
- Changelog now included in documenation website.
- Database abstraction `dffml.db`
  - SQLite connector
  - MySQL connector
- Documented style for imports.
- Documented use of numpy docstrings.
- `Inputs` can now be sanitized using function passed in `validate` parameter
- Helper utilities to take callables with numpy style docstrings and
  create config classes out of them using `make_config`.
- File listing endpoint to HTTP service.
- When an operation throws an exception the name of the instance and the
  parameters it was executed with will be thrown via an `OperationException`.
- Network utilities to preformed cached downloads with hash validation.
- Development service got a new command, which can retrieve an argument passed
  to setuptools `setup` function within a `setup.py` file.
### Changed
- All instances of `src_url` changed to `key`.
- `readonly` parameter in source config is now changed to `readwrite`.
- `predict` parameter of all model config classes has been changed from `str` to `Feature`.
- Defining features on the command line no longer requires that defined features
  be prefixed with `def:`
- The model predict operation will now raise an exception if the model it is
  passed via it's config is a class rather than an instance.
- `entry_point` and friends have been renamed to `entrypoint`.
- Use `FastChildWatcher` when run via the CLI to prevent `BlockingIOError`s.
- TensorFlow based neural network classifier had the `classification` parameter
  in it's config changed to `predict`.
- SciKit models use `make_config_numpy`.
- Predictions in `repos` are now dictionary.
- All instances of `label` changed to `tag`
- Subclasses of `BaseConfigurable` will now auto instantiate their respective
  config classes using `kwargs` if the config argument isn't given and keyword
  arguments are.
- The quickstart documentation was improved as well as the structure of docs.
### Fixed
- CONTRIBUTING.md has `-e` in the wrong place in the getting setup section.
- Since moving to auto `args()` and `config()`, BaseConfigurable no longer
  produces odd typenames in conjunction with docs.py.
- Autoconvert Definitions with spec into their spec
### Removed
- The model predict operation erroneously had a `msg` parameter in it's config.
- Unused imports identified by deepsource.io
- Evaluation code from feature.py file as well as tests for those evaluations.

## [0.3.2] - 2020-01-03
### Added
- scikit models
  - Classifiers
    - LogisticRegression
    - GradientBoostingClassifier
    - BernoulliNB
    - ExtraTreesClassifier
    - BaggingClassifier
    - LinearDiscriminantAnalysis
    - MultinomialNB
  - Regressors
    - ElasticNet
    - BayesianRidge
    - Lasso
    - ARDRegression
    - RANSACRegressor
    - DecisionTreeRegressor
    - GaussianProcessRegressor
    - OrthogonalMatchingPursuit
    - Lars
    - Ridge
- `AsyncExitStackTestCase` which instantiates and enters async and non-async
  `contextlib` exit stacks. Provides temporary file creation.
- Automatic releases to PyPi via GitHub Actions
- Automatic documentation deployment to GitHub Pages
- Function to create a config class dynamically, analogous to `make_dataclass`
- `ConfigLoaders` class which loads config files from a file or directory to a dictionary.
### Changed
- CLI tests and integration tests derive from `AsyncExitStackTestCase`
- SciKit models now use the auto args and config methods.
### Fixed
- Correctly identify when functions decorated with `op` use `self` to reference
  the `OperationImplementationContext`.
- shouldi safety operation uses subprocess communicate method instead of stdin pipe writes.
- Negative values are correctly parsed when input via the command line.
- Do not lowercase development mode install location when reporting version.

## [0.3.1] - 2019-12-12
### Added
- Integration tests using the command line interface.
- `Operation` `run_dataflow` to run a dataflow and test for the same.
### Changed
- Features were moved from ModelContext to ModelConfig
- CI is now run via GitHub Actions
- CI testing script is now verbose
- args and config methods of all classes no longer require implementation.
  BaseConfigurable handles exporting of arguments and creation of config objects
  for each class based off of the CONFIG property of that class. The CONFIG
  property is a class which has been decorated with dffml.base.config to make it
  a dataclass.
- Speed up development service install of all plugins in development mode
- Speed up named plugin load times
### Fixed
- DataFlows with multiple possibilities for a source for an input, now correctly
  look through all possible sources instead of just the first one.
- DataFlow MemoryRedundancyCheckerContext was using all inputs in an input set
  and all their ancestors to check redundancy (a hold over from pre uid days).
  It now correctly only uses the inputs in the parameter set. This fixes a major
  performance issue.
- MySQL packaging issue.
- Develop service running one off operations correctly json-loads dict types.
- Operations with configs can be run via the development service
- JSON dumping numpy int\* and float\* caused crash on dump.
- CSV source always loads `src_urls` as strings.
### Removed
- CLI command `operations` removed in favor of `dataflow run`
- Duplicate dataflow diagram code from development service

## [0.3.0] - 2019-10-26
### Added
- Real DataFlows, see operations tutorial and usage examples
- Async helper concurrently nocancel optional keyword argument which, if set is
  a set of tasks not to cancel when the concurrently execution loop completes.
- FileSourceTest has a `test_label` method which checks that a FileSource knows
  how to properly load and save repos under a given label.
- Test case for Merge CLI command
- Repo.feature method to select a single piece of feature data within a repo.
- Dev service to help with hacking on DFFML and to create models from templates
  in the skel/ directory.
- Classification type parameter to DNNClassifierModelConfig to specifiy data
  type of given classification options.
- util.cli CMD classes have their argparse description set to their docstring.
- util.cli CMD classes can specify the formatter class used in
  `argparse.ArgumentParser` via the `CLI_FORMATTER_CLASS` property.
- Skeleton for service creation was added
- Simple Linear Regression model from scratch
- Scikit Linear Regression model
- Community link in CONTRIBUTING.md.
- Explained three main parts of DFFML on docs homepage
- Documentation on how to use ML models on docs Models plugin page.
- Mailing list info
- Issue template for questions
- Multiple Scikit Models with dynamic config
- Entrypoint listing command to development service to aid in debugging issues
  with entrypoints.
- HTTP API service to enable interacting with DFFML over HTTP. Currently
  includes APIs for configuring and using Sources and Models.
- MySQL protocol source to work with data from a MySQL protocol compatible db
- shouldi example got a bandit operation which tells users not to install if
  there are more than 5 issues of high severity and confidence.
- dev service got the ability to run a single operation in a standalone fashion.
- About page to docs.
- Tensorflow DNNEstimator based regression model.
### Changed
- feature/codesec became it's own branch, binsec
- BaseOrchestratorContext `run_operations` strict is default to true. With
  strict as true errors will be raised and not just logged.
- MemoryInputNetworkContext got an `sadd` method which is shorthand for creating
  a MemoryInputSet with a StringInputSetContext.
- MemoryOrchestrator `basic_config` method takes list of operations and optional
  config for them.
- shouldi example uses updated `MemoryOrchestrator.basic_config` method and
  includes more explanation in comments.
- CSVSource allows for setting the Repo's `src_url` from a csv column
- util Entrypoint defines a new class for each loaded class and sets the
  `ENTRY_POINT_LABEL` parameter within the newly defined class.
- Tensorflow model removed usages of repo.classifications methods.
- Entrypoint prints traceback of loaded classes to standard error if they fail
  to load.
- Updated Tensorflow model README.md to match functionality of
  DNNClassifierModel.
- DNNClassifierModel no longer splits data for the user.
- Update `pip` in Dockerfile.
- Restructured documentation
- Ran `black` on whole codebase, including all submodules
- CI style check now checks whole codebase
- Merged HACKING.md into CONTRIBUTING.md
- shouldi example runs bandit now in addition to safety
- The way safety gets called
- Switched documentation to Read The Docs theme
- Models yield only a repo object instead of the value and confidence of the
  prediction as well. Models are not responsible for calling the predicted
  method on the repo. This will ease the process of making predict feature
  specific.
- Updated Tensorflow model README.md to include usage of regression model
### Fixed
- Docs get version from dffml.version.VERSION.
- FileSource zipfiles are wrapped with TextIOWrapper because CSVSource expects
  the underlying file object to return str instances rather than bytes.
- FileSourceTest inherits from SourceTest and is used to test json and csv
  sources.
- A temporary directory is used to replicate `mktemp -u` functionality so as to
  provide tests using a FileSource with a valid tempfile name.
- Labels for JSON sources
- Labels for CSV sources
- util.cli CMD's correcly set the description of subparsers instead of their
  help, they also accept the `CLI_FORMATTER_CLASS` property.
- CSV source now has `entrypoint` decoration
- JSON source now has `entrypoint` decoration
- Strict flag in df.memory is now on by default
- Dynamically created scikit models get config args correctly
- Renamed `DNNClassifierModelContext` first init arg from `config` to `features`
- BaseSource now has `base_entry_point` decoration
### Removed
- Repo objects are no longer classification specific. Their `classify`,
  `classified`, and `classification` methods were removed.

## [0.2.1] - 2019-06-07
### Added
- Definition spec field to specify a class representative of key value pairs for
  definitions with primitives which are dictionaries
- Auto generation of documentation for operation implementations, models, and
  sources. Generated docs include information on configuration options and
  inputs and outputs for operation implementations.
- Async helpers got an `aenter_stack` method which creates and returns and
  `contextlib.AsyncExitStack` after entering all the context's passed to it.
- Example of how to use Data Flow Facilitator / Orchestrator / Operations by
  writing a Python meta static analysis tool,
  [shouldi](https://pypi.org/project/shouldi/)
### Changed
- OperationImplementation `add_label` and `add_orig_label` methods now use
  op.name instead of `ENTRY_POINT_ORIG_LABEL` and `ENTRY_POINT_NAME`.
- Make output specs and remap arguments optional for Operations CLI commands.
- Feature skeleton project is now operations skeleton project
### Fixed
- MemoryOperationImplementationNetwork instantiates OperationImplementations
  using their `withconfig()` method.
- MemorySource now decorated with `entrypoint`
- MemorySource takes arguments correctly via `config_set` and `config_get`
- skel modules have `long_description_content_type` set to "text/markdown"
- Base Orchestrator `__aenter__` and `__aexit__` methods were moved to the
  Memory Orchestrator because they are specific to that config.
- Async helper `aenter_stack` uses `inspect.isfunction` so it will bind lambdas

## [0.2.0] - 2019-05-23
### Added
- Support for zip file source
- Async helper for running tasks concurrently
- Gitter badge to README
- Documentation on the Data Flow Facilitator subsystem
- codesec plugin containing operations which gather security related metrics on
  code and binaries.
- auth plugin containing an scrypt operation as an example of thread pool usage.
### Changed
- Standardized the API for most classes in DFFML via inheritance from dffml.base
- Configuration of classes is now done via the args() and config() methods
- Documentation is now generated using Sphinx
### Fixed
- Corrected maxsplit in util.cli.parser
- Check that dtype is a class in Tensorlfow DNN
- CI script no longer always exits 0 for plugin tests
- Corrected render type in setup.py to markdown

## [0.1.2] - 2019-03-29
### Added
- Contribution guidelines
- Logging documentation
- Example usage of Git features
- New Model and Feature creation script
- New Feature skeleton directory
- New Model skeleton directory
- New Feature creation tutorial
- New Model creation tutorial
- Update functionality to the CSV source
- Support for Gzip file source
- Support for bz2 file source
- Travis checks for additions to CHANGELOG.md
- Travis checks for trailing whitespace
- Support for lzma file source
- Support for xz file source
- Data Flow Facilitator
### Changed
- Restructured documentation to docs folder and moved from rST to markdown
- Git feature cloc logs if no binaries are in path
### Fixed
- Enable source.file to read from /dev/fd/XX

## [0.1.1] - 2019-03-08
### Changed
- Corrected formatting in README for PyPi

## [0.1.0] - 2019-03-07
### Added
- Feature class to collect a feature in a dataset
- Git features to collect feature data from Git repos
- Model class to wrap implementations of machine learning models
- Tensorflow DNN model for generic usage of the DNN estimator
- CLI interface and framework
- Source class to manage dataset storage<|MERGE_RESOLUTION|>--- conflicted
+++ resolved
@@ -6,11 +6,8 @@
 
 ## [Unreleased]
 ### Added
-<<<<<<< HEAD
 - Docstrings and doctestable example for DataFlowSource
-=======
 - XGBoost Regression Model
->>>>>>> f94ca35e
 - Pre-Trained PyTorch torchvision Models
 - Spacy model for NER
 - Added ability to rename outputs using GetSingle
