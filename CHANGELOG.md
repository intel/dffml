--- conflicted
+++ resolved
@@ -45,12 +45,8 @@
 - Support for entrypoint style loading of operations and seed inputs in `dataflow create`.
 - Definition for output of the function that `op` wraps.
 - Expose high level load, run and save functions to noasync.
-<<<<<<< HEAD
-- Option to modify flow in `dataflow create`.
 - Operation to verify secret for GitHub webhook.
-=======
 - Option to modify flow and add config in `dataflow create`.
->>>>>>> 4f2469c4
 ### Changed
 - Update MNIST use case to normalize image arrays.
 - `arg_` notation replaced with `CONFIG = ExampleConfig` style syntax
