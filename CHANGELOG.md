--- conflicted
+++ resolved
@@ -6,11 +6,8 @@
 
 ## [Unreleased]
 ### Added
-<<<<<<< HEAD
 - Example usage of sklearn operations
-=======
 - Example Flower17 species image classification
->>>>>>> f757836c
 - Configloading ablity from CLI using "@" before filename
 - Docstrings and doctestable example for DataFlowSource
 - XGBoost Regression Model
