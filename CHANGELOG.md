# Changelog
All notable changes to this project will be documented in this file.

The format is based on [Keep a Changelog](https://keepachangelog.com/en/1.0.0/),
and this project adheres to [Semantic Versioning](https://semver.org/spec/v2.0.0.html).

## [Unreleased]
### Added
- Parent flows can now forward inputs to active contexts of subflows.
  - `forward` parameter in `DataFlow`
  - `subflow` in `OperationImplementationContext`
- Documentation on writing examples and running doctests
- Doctestable Examples to high-level API.
- Shouldi got an operation to run npm-audit on JavaScript code
- Docstrings and doctestable examples for `record.py` (features and evaluated)
- Simplified model API with SimpleModel
<<<<<<< HEAD
- Inputs can be validated using operations
  - `validate` parameter in `Input` takes `operation_instance_name`
=======
- Documentation on how DataFlows work conceptually.
>>>>>>> 61acf33b
### Changed
- Restructured contributing documentation
- Use randomly generated data for scikit tests
- Change Core to Official to clarify who maintains each plugin
- Name of output of unsupervised model from "Prediction" to "cluster"
- Test scikit LR documentation examples in CI
- Create a fresh archive of the git repo for release instead of cleaning
  existing repo with `git clean` for development service release command.
- Simplified SLR tests for scratch model
- Test tensorflow DNNClassifier documentation exaples in CI

## [0.3.4] - 2020-02-28
### Added
- Tensorflow hub NLP models.
- Notes on development dependencies in `setup.py` files to codebase notes.
- Test for `cached_download`
- `dffml.util.net.cached_download_unpack_archive` to run a cached download and
  unpack the archive, very useful for testing. Documented on the Networking
  Helpers API docs page.
- Directions on how to read the CI under the Git and GitHub page of the
  contributing documentation.
- HTTP API
  - Static file serving from a dirctory with `-static`
  - `api.js` file serving with the `-js` flag
  - Docs page for JavaScript example
- shouldi got an operation to run golangci-lint on Golang code
- Note about using black via VSCode
### Fixed
- Port assignment for the HTTP API via the `-port` flag
### Changed
- `repo`/`Repo` to `record`/`Record`
- Definitions with a `spec` can use the `subspec` parameter to declare that they
  are a list or a dict where the values are of the `spec` type. Rather than the
  list or dict itself being of the `spec` type.
- Fixed the URL mentioned in example to configure a model.
- Sphinx doctests are now run in the CI in the DOCS task.
- Lint JavaScript files with js-beautify and enforce with CI
### Removed
- Unused imports

## [0.3.3] - 2020-02-10
### Added
- Moved from TensorFlow 1 to TensorFlow 2.
- IDX Sources to read binary data files and train models on MNIST Dataset
- scikit models
  - Clusterers
    - KMeans
    - Birch
    - MiniBatchKMeans
    - AffinityPropagation
    - MeanShift
    - SpectralClustering
    - AgglomerativeClustering
    - OPTICS
- `allowempty` added to source config parameters.
- Quickstart document to show how to use models from Python.
- The latest release of the documentation now includes a link to the
  documentation for the master branch (on GitHub pages).
- Virtual environment, GitPod, and Docker development environment setup notes to
  the CONTRIBUTING.md file.
- Changelog now included in documenation website.
- Database abstraction `dffml.db`
  - SQLite connector
  - MySQL connector
- Documented style for imports.
- Documented use of numpy docstrings.
- `Inputs` can now be sanitized using function passed in `validate` parameter
- Helper utilities to take callables with numpy style docstrings and
  create config classes out of them using `make_config`.
- File listing endpoint to HTTP service.
- When an operation throws an exception the name of the instance and the
  parameters it was executed with will be thrown via an `OperationException`.
- Network utilities to preformed cached downloads with hash validation.
- Development service got a new command, which can retrieve an argument passed
  to setuptools `setup` function within a `setup.py` file.
### Changed
- All instances of `src_url` changed to `key`.
- `readonly` parameter in source config is now changed to `readwrite`.
- `predict` parameter of all model config classes has been changed from `str` to `Feature`.
- Defining features on the command line no longer requires that defined features
  be prefixed with `def:`
- The model predict operation will now raise an exception if the model it is
  passed via it's config is a class rather than an instance.
- `entry_point` and friends have been renamed to `entrypoint`.
- Use `FastChildWatcher` when run via the CLI to prevent `BlockingIOError`s.
- TensorFlow based neural network classifier had the `classification` parameter
  in it's config changed to `predict`.
- SciKit models use `make_config_numpy`.
- Predictions in `repos` are now dictionary.
- All instances of `label` changed to `tag`
- Subclasses of `BaseConfigurable` will now auto instantiate their respective
  config classes using `kwargs` if the config argument isn't given and keyword
  arguments are.
- The quickstart documentation was improved as well as the structure of docs.
### Fixed
- CONTRIBUTING.md has `-e` in the wrong place in the getting setup section.
- Since moving to auto `args()` and `config()`, BaseConfigurable no longer
  produces odd typenames in conjunction with docs.py.
- Autoconvert Definitions with spec into their spec
### Removed
- The model predict operation erroneously had a `msg` parameter in it's config.
- Unused imports identified by deepsource.io
- Evaluation code from feature.py file as well as tests for those evaluations.

## [0.3.2] - 2020-01-03
### Added
- scikit models
  - Classifiers
    - LogisticRegression
    - GradientBoostingClassifier
    - BernoulliNB
    - ExtraTreesClassifier
    - BaggingClassifier
    - LinearDiscriminantAnalysis
    - MultinomialNB
  - Regressors
    - ElasticNet
    - BayesianRidge
    - Lasso
    - ARDRegression
    - RANSACRegressor
    - DecisionTreeRegressor
    - GaussianProcessRegressor
    - OrthogonalMatchingPursuit
    - Lars
    - Ridge
- `AsyncExitStackTestCase` which instantiates and enters async and non-async
  `contextlib` exit stacks. Provides temporary file creation.
- Automatic releases to PyPi via GitHub Actions
- Automatic documentation deployment to GitHub Pages
- Function to create a config class dynamically, analogous to `make_dataclass`
- `ConfigLoaders` class which loads config files from a file or directory to a dictionary.
### Changed
- CLI tests and integration tests derive from `AsyncExitStackTestCase`
- SciKit models now use the auto args and config methods.
### Fixed
- Correctly identify when functions decorated with `op` use `self` to reference
  the `OperationImplementationContext`.
- shouldi safety operation uses subprocess communicate method instead of stdin pipe writes.
- Negative values are correctly parsed when input via the command line.
- Do not lowercase development mode install location when reporting version.

## [0.3.1] - 2019-12-12
### Added
- Integration tests using the command line interface.
- `Operation` `run_dataflow` to run a dataflow and test for the same.
### Changed
- Features were moved from ModelContext to ModelConfig
- CI is now run via GitHub Actions
- CI testing script is now verbose
- args and config methods of all classes no longer require implementation.
  BaseConfigurable handles exporting of arguments and creation of config objects
  for each class based off of the CONFIG property of that class. The CONFIG
  property is a class which has been decorated with dffml.base.config to make it
  a dataclass.
- Speed up development service install of all plugins in development mode
- Speed up named plugin load times
### Fixed
- DataFlows with multiple possibilities for a source for an input, now correctly
  look through all possible sources instead of just the first one.
- DataFlow MemoryRedundancyCheckerContext was using all inputs in an input set
  and all their ancestors to check redundancy (a hold over from pre uid days).
  It now correctly only uses the inputs in the parameter set. This fixes a major
  performance issue.
- MySQL packaging issue.
- Develop service running one off operations correctly json-loads dict types.
- Operations with configs can be run via the development service
- JSON dumping numpy int\* and float\* caused crash on dump.
- CSV source always loads `src_urls` as strings.
### Removed
- CLI command `operations` removed in favor of `dataflow run`
- Duplicate dataflow diagram code from development service

## [0.3.0] - 2019-10-26
### Added
- Real DataFlows, see operations tutorial and usage examples
- Async helper concurrently nocancel optional keyword argument which, if set is
  a set of tasks not to cancel when the concurrently execution loop completes.
- FileSourceTest has a `test_label` method which checks that a FileSource knows
  how to properly load and save repos under a given label.
- Test case for Merge CLI command
- Repo.feature method to select a single piece of feature data within a repo.
- Dev service to help with hacking on DFFML and to create models from templates
  in the skel/ directory.
- Classification type parameter to DNNClassifierModelConfig to specifiy data
  type of given classification options.
- util.cli CMD classes have their argparse description set to their docstring.
- util.cli CMD classes can specify the formatter class used in
  `argparse.ArgumentParser` via the `CLI_FORMATTER_CLASS` property.
- Skeleton for service creation was added
- Simple Linear Regression model from scratch
- Scikit Linear Regression model
- Community link in CONTRIBUTING.md.
- Explained three main parts of DFFML on docs homepage
- Documentation on how to use ML models on docs Models plugin page.
- Mailing list info
- Issue template for questions
- Multiple Scikit Models with dynamic config
- Entrypoint listing command to development service to aid in debugging issues
  with entrypoints.
- HTTP API service to enable interacting with DFFML over HTTP. Currently
  includes APIs for configuring and using Sources and Models.
- MySQL protocol source to work with data from a MySQL protocol compatible db
- shouldi example got a bandit operation which tells users not to install if
  there are more than 5 issues of high severity and confidence.
- dev service got the ability to run a single operation in a standalone fashion.
- About page to docs.
- Tensorflow DNNEstimator based regression model.
### Changed
- feature/codesec became it's own branch, binsec
- BaseOrchestratorContext `run_operations` strict is default to true. With
  strict as true errors will be raised and not just logged.
- MemoryInputNetworkContext got an `sadd` method which is shorthand for creating
  a MemoryInputSet with a StringInputSetContext.
- MemoryOrchestrator `basic_config` method takes list of operations and optional
  config for them.
- shouldi example uses updated `MemoryOrchestrator.basic_config` method and
  includes more explanation in comments.
- CSVSource allows for setting the Repo's `src_url` from a csv column
- util Entrypoint defines a new class for each loaded class and sets the
  `ENTRY_POINT_LABEL` parameter within the newly defined class.
- Tensorflow model removed usages of repo.classifications methods.
- Entrypoint prints traceback of loaded classes to standard error if they fail
  to load.
- Updated Tensorflow model README.md to match functionality of
  DNNClassifierModel.
- DNNClassifierModel no longer splits data for the user.
- Update `pip` in Dockerfile.
- Restructured documentation
- Ran `black` on whole codebase, including all submodules
- CI style check now checks whole codebase
- Merged HACKING.md into CONTRIBUTING.md
- shouldi example runs bandit now in addition to safety
- The way safety gets called
- Switched documentation to Read The Docs theme
- Models yield only a repo object instead of the value and confidence of the
  prediction as well. Models are not responsible for calling the predicted
  method on the repo. This will ease the process of making predict feature
  specific.
- Updated Tensorflow model README.md to include usage of regression model
### Fixed
- Docs get version from dffml.version.VERSION.
- FileSource zipfiles are wrapped with TextIOWrapper because CSVSource expects
  the underlying file object to return str instances rather than bytes.
- FileSourceTest inherits from SourceTest and is used to test json and csv
  sources.
- A temporary directory is used to replicate `mktemp -u` functionality so as to
  provide tests using a FileSource with a valid tempfile name.
- Labels for JSON sources
- Labels for CSV sources
- util.cli CMD's correcly set the description of subparsers instead of their
  help, they also accept the `CLI_FORMATTER_CLASS` property.
- CSV source now has `entrypoint` decoration
- JSON source now has `entrypoint` decoration
- Strict flag in df.memory is now on by default
- Dynamically created scikit models get config args correctly
- Renamed `DNNClassifierModelContext` first init arg from `config` to `features`
- BaseSource now has `base_entry_point` decoration
### Removed
- Repo objects are no longer classification specific. Their `classify`,
  `classified`, and `classification` methods were removed.

## [0.2.1] - 2019-06-07
### Added
- Definition spec field to specify a class representative of key value pairs for
  definitions with primitives which are dictionaries
- Auto generation of documentation for operation implementations, models, and
  sources. Generated docs include information on configuration options and
  inputs and outputs for operation implementations.
- Async helpers got an `aenter_stack` method which creates and returns and
  `contextlib.AsyncExitStack` after entering all the context's passed to it.
- Example of how to use Data Flow Facilitator / Orchestrator / Operations by
  writing a Python meta static analysis tool,
  [shouldi](https://pypi.org/project/shouldi/)
### Changed
- OperationImplementation `add_label` and `add_orig_label` methods now use
  op.name instead of `ENTRY_POINT_ORIG_LABEL` and `ENTRY_POINT_NAME`.
- Make output specs and remap arguments optional for Operations CLI commands.
- Feature skeleton project is now operations skeleton project
### Fixed
- MemoryOperationImplementationNetwork instantiates OperationImplementations
  using their `withconfig()` method.
- MemorySource now decorated with `entrypoint`
- MemorySource takes arguments correctly via `config_set` and `config_get`
- skel modules have `long_description_content_type` set to "text/markdown"
- Base Orchestrator `__aenter__` and `__aexit__` methods were moved to the
  Memory Orchestrator because they are specific to that config.
- Async helper `aenter_stack` uses `inspect.isfunction` so it will bind lambdas

## [0.2.0] - 2019-05-23
### Added
- Support for zip file source
- Async helper for running tasks concurrently
- Gitter badge to README
- Documentation on the Data Flow Facilitator subsystem
- codesec plugin containing operations which gather security related metrics on
  code and binaries.
- auth plugin containing an scrypt operation as an example of thread pool usage.
### Changed
- Standardized the API for most classes in DFFML via inheritance from dffml.base
- Configuration of classes is now done via the args() and config() methods
- Documentation is now generated using Sphinx
### Fixed
- Corrected maxsplit in util.cli.parser
- Check that dtype is a class in Tensorlfow DNN
- CI script no longer always exits 0 for plugin tests
- Corrected render type in setup.py to markdown

## [0.1.2] - 2019-03-29
### Added
- Contribution guidelines
- Logging documentation
- Example usage of Git features
- New Model and Feature creation script
- New Feature skeleton directory
- New Model skeleton directory
- New Feature creation tutorial
- New Model creation tutorial
- Update functionality to the CSV source
- Support for Gzip file source
- Support for bz2 file source
- Travis checks for additions to CHANGELOG.md
- Travis checks for trailing whitespace
- Support for lzma file source
- Support for xz file source
- Data Flow Facilitator
### Changed
- Restructured documentation to docs folder and moved from rST to markdown
- Git feature cloc logs if no binaries are in path
### Fixed
- Enable source.file to read from /dev/fd/XX

## [0.1.1] - 2019-03-08
### Changed
- Corrected formatting in README for PyPi

## [0.1.0] - 2019-03-07
### Added
- Feature class to collect a feature in a dataset
- Git features to collect feature data from Git repos
- Model class to wrap implementations of machine learning models
- Tensorflow DNN model for generic usage of the DNN estimator
- CLI interface and framework
- Source class to manage dataset storage<|MERGE_RESOLUTION|>--- conflicted
+++ resolved
@@ -14,12 +14,9 @@
 - Shouldi got an operation to run npm-audit on JavaScript code
 - Docstrings and doctestable examples for `record.py` (features and evaluated)
 - Simplified model API with SimpleModel
-<<<<<<< HEAD
 - Inputs can be validated using operations
   - `validate` parameter in `Input` takes `operation_instance_name`
-=======
 - Documentation on how DataFlows work conceptually.
->>>>>>> 61acf33b
 ### Changed
 - Restructured contributing documentation
 - Use randomly generated data for scikit tests
