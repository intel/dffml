--- conflicted
+++ resolved
@@ -16,16 +16,13 @@
   DFFML models and operations.
 - Classification type parameter to DNNClassifierModelConfig to specifiy data
   type of given classification options.
-<<<<<<< HEAD
-- Mysql Source to work with data from a mysql database
-=======
 - util.cli CMD classes have their argparse description set to their docstring.
 - util.cli CMD classes can specify the formatter class used in
   `argparse.ArgumentParser` via the `CLI_FORMATTER_CLASS` property.
 - Skeleton for service creation was added
 - Simple Linear Regression model from scratch
 - Community link in CONTRIBUTING.md.
->>>>>>> 44744d8a
+- Mysql Source to work with data from a mysql database
 ### Changed
 - feature/codesec became it's own branch, binsec
 - BaseOrchestratorContext `run_operations` strict is default to true. With
