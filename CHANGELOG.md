# Changelog
All notable changes to this project will be documented in this file.

The format is based on [Keep a Changelog](https://keepachangelog.com/en/1.0.0/),
and this project adheres to [Semantic Versioning](https://semver.org/spec/v2.0.0.html).

## [Unreleased]
### Added
<<<<<<< HEAD
- Example usage of sklearn operations
=======
- Docstrings and doctestable example for DataFlowSource
- XGBoost Regression Model
>>>>>>> b5a78efb
- Pre-Trained PyTorch torchvision Models
- Spacy model for NER
- Added ability to rename outputs using GetSingle
- Tutorial for using NLP operations with models
- Operations plugin for NLP wrapping spacy and scikit functions
- Support for default value in a Definition
- Transformers Question Answering model
- Source for reading images in directories
- Transformers classification model
- Operations plugin for image preprocessing
- `-pretty` flag to `list records` and `predict` commands
- daal4py based linear regression model
- DataFlowSource can take a config file as dataflow via the CLI.
- Support for link on conditions in dataflow diagrams
- `edit all` command to edit records in bulk
- Support for Tensorflow 2.2
- Vowpal Wabbit Models
- Python 3.8 support
- binsec branch to `operations/binsec`
- Doctestable example for `model_predict` operation.
- Doctestable examples to `operation/mapping.py`
- shouldi got an operation to run Dependency-check on java code.
- `load` and `run` functions in high level API
- Doctestable examples to `db` operations.
- Source for parsing `.ini` file formats
- Tests for noasync high level API.
- Tests for load and save functions in high level API.
- `Operation` inputs and ouputs default to empty `dict` if not given.
- Ability to export any object with `dffml service dev export`
- Complete example for dataflow run cli command
- Tests for default configs instantiation.
- Example ffmpeg operation.
- Operations to deploy docker container on receving github webhook.
- New use case `Redeploying dataflow on webhook` in docs.
- Documentation for creating Source for new File types taking `.ini` as an example.
- New input modes, output modes for HTTP API dataflow registration.
- Usage example for tfhub text classifier.
- `AssociateDefinition` output operation to map definition names to values
  produced as a result of passing Inputs with those definitions to operations.
- DataFlows now have a syntax for providing a set of definitions that will
  override the operations default definition for a given input.
- Source which modifies record features as they are read from another source.
  Useful for modifying datasets as they are used with ML commands or editing
  in bulk.
- Auto create Definition for the `op` when they might have a spec, subspec.
- `shouldi use` command which detects the language of the codebase given via
  path to directory or Git repo URL and runs the appropriate static analyzers.
- Support for entrypoint style loading of operations and seed inputs in `dataflow create`.
- Definition for output of the function that `op` wraps.
- Expose high level load, run and save functions to noasync.
- Operation to verify secret for GitHub webhook.
- Option to modify flow and add config in `dataflow create`.
- Ability to use a function as a data source via the `op` source
- Make every model's directory property required
- New model AutoClassifierModel based on `AutoSklearn`.
- New model AutoSklearnRegressorModel based on `AutoSklearn`.
- Example showing usage of locks in dataflow.
- `-skip` flag to `service dev install` command to let users not install certain
  core plugins
- HTTP service got a `-redirect` flag which allows for URL redirection via a
  HTTP 307 response
- Support for immediate response in HTTP service
- Daal4py example usage.
- Gitter chatbot tutorial.
- Option to run dataflow without sources from cli.
### Changed
- Renamed `-seed` to `-inputs` in `dataflow create` command
- Renamed configloader/png to configloader/image and added support for loading JPEG and TIFF file formats
- Update record `__str__` method to output in tabular format
- Update NER Model to use transformers 2.11.0
- Update MNIST use case to normalize image arrays.
- `arg_` notation replaced with `CONFIG = ExampleConfig` style syntax
  for parsing all command line arguments.
- Moved usage/io.rst to docs/tutorials/dataflows/io.rst
- `edit` command substituted with `edit record`
- `Edit on Github` button now hidden for plugins.
- Doctests now run via unittests
- Every class and function can now be imported from the top level module
- `op` attempts to create `Definition`s for each argument if an `inputs` are not
  given.
- Classes now use `CONFIG` if it has a default for every field and `config` is `None`
- Models now dynamically import third party modules.
- Memory dataflow classes now use auto args and config infrastructure
- `dffml list records` command prints Records as JSON using `.export()`
- Feature class in `dffml/feature/feature.py` initialize a feature object
- All DefFeatures() functions are substituted with Features()
- All feature.type() and feature.lenght() are substituted with
  feature.type and feature.length
- FileSource takes pathlib.Path as filename
- Tensorflow tests re-run themselves up to 6 times to stop them from failing the
  CI due to their randomly initialized weights making them fail ~2% of the time
- Any plugin can now be loaded via it's entrypoint style path
- `with_features` now raises a helpful error message if no records with matching
  features were found
- Split out model tutorial into writing the model, and another tutorial for
  packaging the model.
- IntegrationCLITestCase creates a new directory and chdir into it for each test
### Fixed
- `export_value` now converts numpy array to JSON serializable datatype
- CSV source overwriting configloaded data to every row
- Race condition in `MemoryRedundancyChecker` when more than 4 possible
  parameter sets for an operation.
- Typing of config vlaues for numpy parsed docstrings where type should be tuple
  or list
- Model predict methods now use `SourcesContext.with_features`
### Removed
- Monitor class and associated tests (unused)
- DefinedFeature class in `dffml/feature/feature.py`
- DefFeature function in `dffml/feature/feature.py`
- load_def function in Feature class in `dffml/feature/feature.py`

## [0.3.7] - 2020-04-14
### Added
- IO operations demo and `literal_eval` operation.
- Python prompts `>>>` can now be enabled or disabled for easy copying of code into interactive sessions.
- Whitespace check now checks .rst and .md files too.
- `GetMulti` operation which gets all Inputs of a given definition
- Python usage example for LogisticRegression and its related tests.
- Support for async generator operations
- Example CLI commands and Python code for `SLRModel`
- `save` function in high level API to quickly save all given records to a
  source
- Ability to configure sources and models for HTTP API from command line when
  starting server
- Documentation page for command line usage of HTTP API
- Usage of HTTP API to the quickstart to use trained model
### Changed
- Renamed `"arg"` to `"plugin"`.
- CSV source sorts feature names within headers when saving
- Moved HTTP service testing code to HTTP service `util.testing`
### Fixed
- Exporting plugins
- Issue parsing string values when using the `dataflow run` command and
  specifying extra inputs.
### Removed
- Unused imports

## [0.3.6] - 2020-04-04
### Added
- Operations for taking input from the user `AcceptUserInput` and for printing the output `print_output`
- Hugging Face Transformers tensorflow based NER models.
- PNG ConfigLoader for reading images as arrays to predict using MNIST trained models
- Docstrings and doctestable examples to `record.py`.
- Inputs can be validated using operations
  - `validate` parameter in `Input` takes `Operation.instance_name`
- New db source can utilize any database that inherits from `BaseDatabase`
- Logistic Regression with SAG optimizer
- Test tensorflow DNNEstimator documentation examples in CI
- shouldi got an operation to run cargo-audit on rust code.
- Moved all the downloads to tests/downloads to speed the CI test.
- Test tensorflow DNNEstimator documentation exaples in CI
- Add python code for tensorflow DNNEstimator
- Ability to run a subflow as if it were an operation using the
  `dffml.dataflow.run` operation.
- Support for operations without inputs.
- Partial doctestable examples to `features.py`
- Doctestable examples for `BaseSource`
- Instructions for setting up debugging environment in VSCode
### Fixed
- New model tutorial mentions file paths that should be edited.
- DataFlow is no longer a dataclass to prevent it from being exported
  incorrectly.
- `operations_parameter_set_pairs` moved to `MemoryOrchestratorContext`
- Ignore generated files in `docs/plugins/`
- Treat `"~"` as the the home directory rather than a literal
- Windows support by selecting `asyncio.ProactorEventLoop` and not using
  `asyncio.FastChildWatcher`.
- Moved SLR into the main dffml package and removed `scratch:slr`.
### Changed
- Refactor `model/tensroflow`

## [0.3.5] - 2020-03-10
### Added
- Parent flows can now forward inputs to active contexts of subflows.
  - `forward` parameter in `DataFlow`
  - `subflow` in `OperationImplementationContext`
- Documentation on writing examples and running doctests
- Doctestable Examples to high-level API.
- Shouldi got an operation to run npm-audit on JavaScript code
- Docstrings and doctestable examples for `record.py` (features and evaluated)
- Simplified model API with SimpleModel
- Documentation on how DataFlows work conceptually.
- Style guide now contains information on class, variable, and function naming.
### Changed
- Restructured contributing documentation
- Use randomly generated data for scikit tests
- Change Core to Official to clarify who maintains each plugin
- Name of output of unsupervised model from "Prediction" to "cluster"
- Test scikit LR documentation examples in CI
- Create a fresh archive of the git repo for release instead of cleaning
  existing repo with `git clean` for development service release command.
- Simplified SLR tests for scratch model
- Test tensorflow DNNClassifier documentation exaples in CI
- config directories and files associated with ConfigLoaders have been renamed
  to configloader.
- Model config directory parameters are now `pathlib.Path` objects
- New model tutorial and `skel/model` use simplifeid model API.

## [0.3.4] - 2020-02-28
### Added
- Tensorflow hub NLP models.
- Notes on development dependencies in `setup.py` files to codebase notes.
- Test for `cached_download`
- `dffml.util.net.cached_download_unpack_archive` to run a cached download and
  unpack the archive, very useful for testing. Documented on the Networking
  Helpers API docs page.
- Directions on how to read the CI under the Git and GitHub page of the
  contributing documentation.
- HTTP API
  - Static file serving from a dirctory with `-static`
  - `api.js` file serving with the `-js` flag
  - Docs page for JavaScript example
- shouldi got an operation to run golangci-lint on Golang code
- Note about using black via VSCode
### Fixed
- Port assignment for the HTTP API via the `-port` flag
### Changed
- `repo`/`Repo` to `record`/`Record`
- Definitions with a `spec` can use the `subspec` parameter to declare that they
  are a list or a dict where the values are of the `spec` type. Rather than the
  list or dict itself being of the `spec` type.
- Fixed the URL mentioned in example to configure a model.
- Sphinx doctests are now run in the CI in the DOCS task.
- Lint JavaScript files with js-beautify and enforce with CI
### Removed
- Unused imports

## [0.3.3] - 2020-02-10
### Added
- Moved from TensorFlow 1 to TensorFlow 2.
- IDX Sources to read binary data files and train models on MNIST Dataset
- scikit models
  - Clusterers
    - KMeans
    - Birch
    - MiniBatchKMeans
    - AffinityPropagation
    - MeanShift
    - SpectralClustering
    - AgglomerativeClustering
    - OPTICS
- `allowempty` added to source config parameters.
- Quickstart document to show how to use models from Python.
- The latest release of the documentation now includes a link to the
  documentation for the master branch (on GitHub pages).
- Virtual environment, GitPod, and Docker development environment setup notes to
  the CONTRIBUTING.md file.
- Changelog now included in documenation website.
- Database abstraction `dffml.db`
  - SQLite connector
  - MySQL connector
- Documented style for imports.
- Documented use of numpy docstrings.
- `Inputs` can now be sanitized using function passed in `validate` parameter
- Helper utilities to take callables with numpy style docstrings and
  create config classes out of them using `make_config`.
- File listing endpoint to HTTP service.
- When an operation throws an exception the name of the instance and the
  parameters it was executed with will be thrown via an `OperationException`.
- Network utilities to preformed cached downloads with hash validation.
- Development service got a new command, which can retrieve an argument passed
  to setuptools `setup` function within a `setup.py` file.
### Changed
- All instances of `src_url` changed to `key`.
- `readonly` parameter in source config is now changed to `readwrite`.
- `predict` parameter of all model config classes has been changed from `str` to `Feature`.
- Defining features on the command line no longer requires that defined features
  be prefixed with `def:`
- The model predict operation will now raise an exception if the model it is
  passed via it's config is a class rather than an instance.
- `entry_point` and friends have been renamed to `entrypoint`.
- Use `FastChildWatcher` when run via the CLI to prevent `BlockingIOError`s.
- TensorFlow based neural network classifier had the `classification` parameter
  in it's config changed to `predict`.
- SciKit models use `make_config_numpy`.
- Predictions in `repos` are now dictionary.
- All instances of `label` changed to `tag`
- Subclasses of `BaseConfigurable` will now auto instantiate their respective
  config classes using `kwargs` if the config argument isn't given and keyword
  arguments are.
- The quickstart documentation was improved as well as the structure of docs.
### Fixed
- CONTRIBUTING.md has `-e` in the wrong place in the getting setup section.
- Since moving to auto `args()` and `config()`, BaseConfigurable no longer
  produces odd typenames in conjunction with docs.py.
- Autoconvert Definitions with spec into their spec
### Removed
- The model predict operation erroneously had a `msg` parameter in it's config.
- Unused imports identified by deepsource.io
- Evaluation code from feature.py file as well as tests for those evaluations.

## [0.3.2] - 2020-01-03
### Added
- scikit models
  - Classifiers
    - LogisticRegression
    - GradientBoostingClassifier
    - BernoulliNB
    - ExtraTreesClassifier
    - BaggingClassifier
    - LinearDiscriminantAnalysis
    - MultinomialNB
  - Regressors
    - ElasticNet
    - BayesianRidge
    - Lasso
    - ARDRegression
    - RANSACRegressor
    - DecisionTreeRegressor
    - GaussianProcessRegressor
    - OrthogonalMatchingPursuit
    - Lars
    - Ridge
- `AsyncExitStackTestCase` which instantiates and enters async and non-async
  `contextlib` exit stacks. Provides temporary file creation.
- Automatic releases to PyPi via GitHub Actions
- Automatic documentation deployment to GitHub Pages
- Function to create a config class dynamically, analogous to `make_dataclass`
- `ConfigLoaders` class which loads config files from a file or directory to a dictionary.
### Changed
- CLI tests and integration tests derive from `AsyncExitStackTestCase`
- SciKit models now use the auto args and config methods.
### Fixed
- Correctly identify when functions decorated with `op` use `self` to reference
  the `OperationImplementationContext`.
- shouldi safety operation uses subprocess communicate method instead of stdin pipe writes.
- Negative values are correctly parsed when input via the command line.
- Do not lowercase development mode install location when reporting version.

## [0.3.1] - 2019-12-12
### Added
- Integration tests using the command line interface.
- `Operation` `run_dataflow` to run a dataflow and test for the same.
### Changed
- Features were moved from ModelContext to ModelConfig
- CI is now run via GitHub Actions
- CI testing script is now verbose
- args and config methods of all classes no longer require implementation.
  BaseConfigurable handles exporting of arguments and creation of config objects
  for each class based off of the CONFIG property of that class. The CONFIG
  property is a class which has been decorated with dffml.base.config to make it
  a dataclass.
- Speed up development service install of all plugins in development mode
- Speed up named plugin load times
### Fixed
- DataFlows with multiple possibilities for a source for an input, now correctly
  look through all possible sources instead of just the first one.
- DataFlow MemoryRedundancyCheckerContext was using all inputs in an input set
  and all their ancestors to check redundancy (a hold over from pre uid days).
  It now correctly only uses the inputs in the parameter set. This fixes a major
  performance issue.
- MySQL packaging issue.
- Develop service running one off operations correctly json-loads dict types.
- Operations with configs can be run via the development service
- JSON dumping numpy int\* and float\* caused crash on dump.
- CSV source always loads `src_urls` as strings.
### Removed
- CLI command `operations` removed in favor of `dataflow run`
- Duplicate dataflow diagram code from development service

## [0.3.0] - 2019-10-26
### Added
- Real DataFlows, see operations tutorial and usage examples
- Async helper concurrently nocancel optional keyword argument which, if set is
  a set of tasks not to cancel when the concurrently execution loop completes.
- FileSourceTest has a `test_label` method which checks that a FileSource knows
  how to properly load and save repos under a given label.
- Test case for Merge CLI command
- Repo.feature method to select a single piece of feature data within a repo.
- Dev service to help with hacking on DFFML and to create models from templates
  in the skel/ directory.
- Classification type parameter to DNNClassifierModelConfig to specifiy data
  type of given classification options.
- util.cli CMD classes have their argparse description set to their docstring.
- util.cli CMD classes can specify the formatter class used in
  `argparse.ArgumentParser` via the `CLI_FORMATTER_CLASS` property.
- Skeleton for service creation was added
- Simple Linear Regression model from scratch
- Scikit Linear Regression model
- Community link in CONTRIBUTING.md.
- Explained three main parts of DFFML on docs homepage
- Documentation on how to use ML models on docs Models plugin page.
- Mailing list info
- Issue template for questions
- Multiple Scikit Models with dynamic config
- Entrypoint listing command to development service to aid in debugging issues
  with entrypoints.
- HTTP API service to enable interacting with DFFML over HTTP. Currently
  includes APIs for configuring and using Sources and Models.
- MySQL protocol source to work with data from a MySQL protocol compatible db
- shouldi example got a bandit operation which tells users not to install if
  there are more than 5 issues of high severity and confidence.
- dev service got the ability to run a single operation in a standalone fashion.
- About page to docs.
- Tensorflow DNNEstimator based regression model.
### Changed
- feature/codesec became it's own branch, binsec
- BaseOrchestratorContext `run_operations` strict is default to true. With
  strict as true errors will be raised and not just logged.
- MemoryInputNetworkContext got an `sadd` method which is shorthand for creating
  a MemoryInputSet with a StringInputSetContext.
- MemoryOrchestrator `basic_config` method takes list of operations and optional
  config for them.
- shouldi example uses updated `MemoryOrchestrator.basic_config` method and
  includes more explanation in comments.
- CSVSource allows for setting the Repo's `src_url` from a csv column
- util Entrypoint defines a new class for each loaded class and sets the
  `ENTRY_POINT_LABEL` parameter within the newly defined class.
- Tensorflow model removed usages of repo.classifications methods.
- Entrypoint prints traceback of loaded classes to standard error if they fail
  to load.
- Updated Tensorflow model README.md to match functionality of
  DNNClassifierModel.
- DNNClassifierModel no longer splits data for the user.
- Update `pip` in Dockerfile.
- Restructured documentation
- Ran `black` on whole codebase, including all submodules
- CI style check now checks whole codebase
- Merged HACKING.md into CONTRIBUTING.md
- shouldi example runs bandit now in addition to safety
- The way safety gets called
- Switched documentation to Read The Docs theme
- Models yield only a repo object instead of the value and confidence of the
  prediction as well. Models are not responsible for calling the predicted
  method on the repo. This will ease the process of making predict feature
  specific.
- Updated Tensorflow model README.md to include usage of regression model
### Fixed
- Docs get version from dffml.version.VERSION.
- FileSource zipfiles are wrapped with TextIOWrapper because CSVSource expects
  the underlying file object to return str instances rather than bytes.
- FileSourceTest inherits from SourceTest and is used to test json and csv
  sources.
- A temporary directory is used to replicate `mktemp -u` functionality so as to
  provide tests using a FileSource with a valid tempfile name.
- Labels for JSON sources
- Labels for CSV sources
- util.cli CMD's correcly set the description of subparsers instead of their
  help, they also accept the `CLI_FORMATTER_CLASS` property.
- CSV source now has `entrypoint` decoration
- JSON source now has `entrypoint` decoration
- Strict flag in df.memory is now on by default
- Dynamically created scikit models get config args correctly
- Renamed `DNNClassifierModelContext` first init arg from `config` to `features`
- BaseSource now has `base_entry_point` decoration
### Removed
- Repo objects are no longer classification specific. Their `classify`,
  `classified`, and `classification` methods were removed.

## [0.2.1] - 2019-06-07
### Added
- Definition spec field to specify a class representative of key value pairs for
  definitions with primitives which are dictionaries
- Auto generation of documentation for operation implementations, models, and
  sources. Generated docs include information on configuration options and
  inputs and outputs for operation implementations.
- Async helpers got an `aenter_stack` method which creates and returns and
  `contextlib.AsyncExitStack` after entering all the context's passed to it.
- Example of how to use Data Flow Facilitator / Orchestrator / Operations by
  writing a Python meta static analysis tool,
  [shouldi](https://pypi.org/project/shouldi/)
### Changed
- OperationImplementation `add_label` and `add_orig_label` methods now use
  op.name instead of `ENTRY_POINT_ORIG_LABEL` and `ENTRY_POINT_NAME`.
- Make output specs and remap arguments optional for Operations CLI commands.
- Feature skeleton project is now operations skeleton project
### Fixed
- MemoryOperationImplementationNetwork instantiates OperationImplementations
  using their `withconfig()` method.
- MemorySource now decorated with `entrypoint`
- MemorySource takes arguments correctly via `config_set` and `config_get`
- skel modules have `long_description_content_type` set to "text/markdown"
- Base Orchestrator `__aenter__` and `__aexit__` methods were moved to the
  Memory Orchestrator because they are specific to that config.
- Async helper `aenter_stack` uses `inspect.isfunction` so it will bind lambdas

## [0.2.0] - 2019-05-23
### Added
- Support for zip file source
- Async helper for running tasks concurrently
- Gitter badge to README
- Documentation on the Data Flow Facilitator subsystem
- codesec plugin containing operations which gather security related metrics on
  code and binaries.
- auth plugin containing an scrypt operation as an example of thread pool usage.
### Changed
- Standardized the API for most classes in DFFML via inheritance from dffml.base
- Configuration of classes is now done via the args() and config() methods
- Documentation is now generated using Sphinx
### Fixed
- Corrected maxsplit in util.cli.parser
- Check that dtype is a class in Tensorlfow DNN
- CI script no longer always exits 0 for plugin tests
- Corrected render type in setup.py to markdown

## [0.1.2] - 2019-03-29
### Added
- Contribution guidelines
- Logging documentation
- Example usage of Git features
- New Model and Feature creation script
- New Feature skeleton directory
- New Model skeleton directory
- New Feature creation tutorial
- New Model creation tutorial
- Update functionality to the CSV source
- Support for Gzip file source
- Support for bz2 file source
- Travis checks for additions to CHANGELOG.md
- Travis checks for trailing whitespace
- Support for lzma file source
- Support for xz file source
- Data Flow Facilitator
### Changed
- Restructured documentation to docs folder and moved from rST to markdown
- Git feature cloc logs if no binaries are in path
### Fixed
- Enable source.file to read from /dev/fd/XX

## [0.1.1] - 2019-03-08
### Changed
- Corrected formatting in README for PyPi

## [0.1.0] - 2019-03-07
### Added
- Feature class to collect a feature in a dataset
- Git features to collect feature data from Git repos
- Model class to wrap implementations of machine learning models
- Tensorflow DNN model for generic usage of the DNN estimator
- CLI interface and framework
- Source class to manage dataset storage<|MERGE_RESOLUTION|>--- conflicted
+++ resolved
@@ -6,12 +6,9 @@
 
 ## [Unreleased]
 ### Added
-<<<<<<< HEAD
 - Example usage of sklearn operations
-=======
 - Docstrings and doctestable example for DataFlowSource
 - XGBoost Regression Model
->>>>>>> b5a78efb
 - Pre-Trained PyTorch torchvision Models
 - Spacy model for NER
 - Added ability to rename outputs using GetSingle
