--- conflicted
+++ resolved
@@ -35,11 +35,7 @@
 - config directories and files associated with ConfigLoaders have been renamed
   to configloader.
 - Model config directory parameters are now `pathlib.Path` objects
-<<<<<<< HEAD
-- Test tensorflow DNNRegressionModel documentation exaples in CI
-=======
 - New model tutorial and `skel/model` use simplifeid model API.
->>>>>>> 6a32f39e
 
 ## [0.3.4] - 2020-02-28
 ### Added
