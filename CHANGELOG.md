# Changelog
All notable changes to this project will be documented in this file.

The format is based on [Keep a Changelog](https://keepachangelog.com/en/1.0.0/),
and this project adheres to [Semantic Versioning](https://semver.org/spec/v2.0.0.html).

## [Unreleased]
### Added
- Consolidate test case classes
- Tutorial on how to load models dynamically
  https://intel.github.io/dffml/tutorials/models/load.html
- `log_time` decorator for logging running time of functions/coroutines.
- Download progressbar in `util/net.py`
- Usecase example notebook for "Moving between models"
- Documentation and testing support for notebooks
- Commit message linting in CI tests
- Example on how to create operations and use data preprocessing source to train models
  https://intel.github.io/dffml/examples/ice_cream.html
- Operations for zip and tar file creation and extraction
- Operations for file (de)compression
- Usecase example notebook for "Evaluating Model Performance"
- Tests for all notebooks auto created and run via ``test_notebooks.py``
- Support for additional layers in pytorch pretrained models via Python API
- Pandas DataFrame can now be passed directly to high level APIs
- Usecase example notebook for "Saving and loading models"
- Usecase example notebook for "Transfer Learning"
- Usecase example notebook for "Ensemble by stacking"
- Support for Archive Storage of Models
- Support for Multi-Output models.
- Usecase example notebook for "Working with Multi-Output models"
<<<<<<< HEAD

=======
- Optimizer `parameter_grid` for tuning models.
- Usecase example notebook for "Tuning Models"
>>>>>>> 659186d7
### Changed
- Calls to hashlib now go through helper functions
- Build docs using `dffml service dev docs`
- `cached_download/unpack_archive()` are now functions
- Model `directory` property to `location`
- `high_level` split into `ml`, `dataflow` & `source` submodules
- Config objects now support mutability/immutability at the property scope.
  See `docs/arch/0003-Config-Property-Mutable-vs-Immutable` for details.
- high_level `accuracy()` now takes predict features as parameter.
### Fixed
- Record object key properties are now always strings

## [0.4.0] - 2021-02-18
### Added
- New model for Anomaly Detection
- Ablity to specify maximum number of contexts running at a time
- CLI and Python example usage of Custom Neural Network
- PyTorch loss function entrypoint style loading
- Custom Neural Network, last layer support for pre-trained models
- Example usage of sklearn operations
- Example Flower17 species image classification
- Configloading ablity from CLI using "@" before filename
- Docstrings and doctestable example for DataFlowSource
- XGBoost Regression Model
- Pre-Trained PyTorch torchvision Models
- Spacy model for NER
- Ability to rename outputs using GetSingle
- Tutorial for using NLP operations with models
- Operations plugin for NLP wrapping spacy and scikit functions
- Support for default value in a Definition
- Source for reading images in directories
- Operations plugin for image preprocessing
- `-pretty` flag to `list records` and `predict` commands
- daal4py based linear regression model
- DataFlowSource can take a config file as dataflow via the CLI.
- Support for link on conditions in dataflow diagrams
- `edit all` command to edit records in bulk
- Support for Tensorflow 2.2
- Vowpal Wabbit Models
- Python 3.8 support
- binsec branch to `operations/binsec`
- Doctestable example for `model_predict` operation.
- Doctestable examples to `operation/mapping.py`
- shouldi got an operation to run Dependency-check on java code.
- `load` and `run` functions in high level API
- Doctestable examples to `db` operations.
- Source for parsing `.ini` file formats
- Tests for noasync high level API.
- Tests for load and save functions in high level API.
- `Operation` inputs and outputs default to empty `dict` if not given.
- Ability to export any object with `dffml service dev export`
- Complete example for dataflow run cli command
- Tests for default configs instantiation.
- Example ffmpeg operation.
- Operations to deploy docker container on receiving github webhook.
- New use case `Redeploying dataflow on webhook` in docs.
- Documentation for creating Source for new File types taking `.ini` as an example.
- New input modes, output modes for HTTP API dataflow registration.
- Usage example for tfhub text classifier.
- `AssociateDefinition` output operation to map definition names to values
  produced as a result of passing Inputs with those definitions to operations.
- DataFlows now have a syntax for providing a set of definitions that will
  override the operations default definition for a given input.
- Source which modifies record features as they are read from another source.
  Useful for modifying datasets as they are used with ML commands or editing
  in bulk.
- Auto create Definition for the `op` when they might have a spec, subspec.
- `shouldi use` command which detects the language of the codebase given via
  path to directory or Git repo URL and runs the appropriate static analyzers.
- Support for entrypoint style loading of operations and seed inputs in `dataflow create`.
- Definition for output of the function that `op` wraps.
- Expose high level load, run and save functions to noasync.
- Operation to verify secret for GitHub webhook.
- Option to modify flow and add config in `dataflow create`.
- Ability to use a function as a data source via the `op` source
- Make every model's directory property required
- New model AutoClassifierModel based on `AutoSklearn`.
- New model AutoSklearnRegressorModel based on `AutoSklearn`.
- Example showing usage of locks in dataflow.
- `-skip` flag to `service dev install` command to let users not install certain
  core plugins
- HTTP service got a `-redirect` flag which allows for URL redirection via a
  HTTP 307 response
- Support for immediate response in HTTP service
- Daal4py example usage.
- Gitter chatbot tutorial.
- Option to run dataflow without sources from cli.
- Sphinx extension for automated testing of tutorials (consoletest)
- Example of software portal using DataFlows and HTTP service
- Retry parameter to `Operation`. Allows for setting number of times operation
  should be retried before it's exception should be raised.
### Changed
- Renamed `-seed` to `-inputs` in `dataflow create` command
- Renamed configloader/png to configloader/image and added support for loading JPEG and TIFF file formats
- Update record `__str__` method to output in tabular format
- Update MNIST use case to normalize image arrays.
- `arg_` notation replaced with `CONFIG = ExampleConfig` style syntax
  for parsing all command line arguments.
- Moved usage/io.rst to docs/tutorials/dataflows/io.rst
- `edit` command substituted with `edit record`
- `Edit on Github` button now hidden for plugins.
- Doctests now run via unittests
- Every class and function can now be imported from the top level module
- `op` attempts to create `Definition`s for each argument if an `inputs` are not
  given.
- Classes now use `CONFIG` if it has a default for every field and `config` is `None`
- Models now dynamically import third party modules.
- Memory dataflow classes now use auto args and config infrastructure
- `dffml list records` command prints Records as JSON using `.export()`
- Feature class in `dffml/feature/feature.py` initialize a feature object
- All DefFeatures() functions are substituted with Features()
- All feature.type() and feature.lenght() are substituted with
  feature.type and feature.length
- FileSource takes pathlib.Path as filename
- Tensorflow tests re-run themselves up to 6 times to stop them from failing the
  CI due to their randomly initialized weights making them fail ~2% of the time
- Any plugin can now be loaded via it's entrypoint style path
- `with_features` now raises a helpful error message if no records with matching
  features were found
- Split out model tutorial into writing the model, and another tutorial for
  packaging the model.
- IntegrationCLITestCase creates a new directory and chdir into it for each test
- Automated testing of Automating Classification tutorial
- `dffml version` command now prints git repo hash and if the repo is dirty
### Fixed
- `export_value` now converts numpy array to JSON serializable datatype
- CSV source overwriting configloaded data to every row
- Race condition in `MemoryRedundancyChecker` when more than 4 possible
  parameter sets for an operation.
- Typing of config values for numpy parsed docstrings where type should be tuple
  or list
- Model predict methods now use `SourcesContext.with_features`
### Removed
- Monitor class and associated tests (unused)
- DefinedFeature class in `dffml/feature/feature.py`
- DefFeature function in `dffml/feature/feature.py`
- load_def function in Feature class in `dffml/feature/feature.py`

## [0.3.7] - 2020-04-14
### Added
- IO operations demo and `literal_eval` operation.
- Python prompts `>>>` can now be enabled or disabled for easy copying of code into interactive sessions.
- Whitespace check now checks .rst and .md files too.
- `GetMulti` operation which gets all Inputs of a given definition
- Python usage example for LogisticRegression and its related tests.
- Support for async generator operations
- Example CLI commands and Python code for `SLRModel`
- `save` function in high level API to quickly save all given records to a
  source
- Ability to configure sources and models for HTTP API from command line when
  starting server
- Documentation page for command line usage of HTTP API
- Usage of HTTP API to the quickstart to use trained model
### Changed
- Renamed `"arg"` to `"plugin"`.
- CSV source sorts feature names within headers when saving
- Moved HTTP service testing code to HTTP service `util.testing`
### Fixed
- Exporting plugins
- Issue parsing string values when using the `dataflow run` command and
  specifying extra inputs.
### Removed
- Unused imports

## [0.3.6] - 2020-04-04
### Added
- Operations for taking input from the user `AcceptUserInput` and for printing the output `print_output`
- PNG ConfigLoader for reading images as arrays to predict using MNIST trained models
- Docstrings and doctestable examples to `record.py`.
- Inputs can be validated using operations
  - `validate` parameter in `Input` takes `Operation.instance_name`
- New db source can utilize any database that inherits from `BaseDatabase`
- Logistic Regression with SAG optimizer
- Test tensorflow DNNEstimator documentation examples in CI
- shouldi got an operation to run cargo-audit on rust code.
- Moved all the downloads to tests/downloads to speed the CI test.
- Test tensorflow DNNEstimator documentation exaples in CI
- Add python code for tensorflow DNNEstimator
- Ability to run a subflow as if it were an operation using the
  `dffml.dataflow.run` operation.
- Support for operations without inputs.
- Partial doctestable examples to `features.py`
- Doctestable examples for `BaseSource`
- Instructions for setting up debugging environment in VSCode
### Fixed
- New model tutorial mentions file paths that should be edited.
- DataFlow is no longer a dataclass to prevent it from being exported
  incorrectly.
- `operations_parameter_set_pairs` moved to `MemoryOrchestratorContext`
- Ignore generated files in `docs/plugins/`
- Treat `"~"` as the the home directory rather than a literal
- Windows support by selecting `asyncio.ProactorEventLoop` and not using
  `asyncio.FastChildWatcher`.
- Moved SLR into the main dffml package and removed `scratch:slr`.
### Changed
- Refactor `model/tensroflow`

## [0.3.5] - 2020-03-10
### Added
- Parent flows can now forward inputs to active contexts of subflows.
  - `forward` parameter in `DataFlow`
  - `subflow` in `OperationImplementationContext`
- Documentation on writing examples and running doctests
- Doctestable Examples to high-level API.
- Shouldi got an operation to run npm-audit on JavaScript code
- Docstrings and doctestable examples for `record.py` (features and evaluated)
- Simplified model API with SimpleModel
- Documentation on how DataFlows work conceptually.
- Style guide now contains information on class, variable, and function naming.
### Changed
- Restructured contributing documentation
- Use randomly generated data for scikit tests
- Change Core to Official to clarify who maintains each plugin
- Name of output of unsupervised model from "Prediction" to "cluster"
- Test scikit LR documentation examples in CI
- Create a fresh archive of the git repo for release instead of cleaning
  existing repo with `git clean` for development service release command.
- Simplified SLR tests for scratch model
- Test tensorflow DNNClassifier documentation examples in CI
- config directories and files associated with ConfigLoaders have been renamed
  to configloader.
- Model config directory parameters are now `pathlib.Path` objects
- New model tutorial and `skel/model` use simplifeid model API.

## [0.3.4] - 2020-02-28
### Added
- Tensorflow hub NLP models.
- Notes on development dependencies in `setup.py` files to codebase notes.
- Test for `cached_download`
- `dffml.util.net.cached_download_unpack_archive` to run a cached download and
  unpack the archive, very useful for testing. Documented on the Networking
  Helpers API docs page.
- Directions on how to read the CI under the Git and GitHub page of the
  contributing documentation.
- HTTP API
  - Static file serving from a directory with `-static`
  - `api.js` file serving with the `-js` flag
  - Docs page for JavaScript example
- shouldi got an operation to run golangci-lint on Golang code
- Note about using black via VSCode
### Fixed
- Port assignment for the HTTP API via the `-port` flag
### Changed
- `repo`/`Repo` to `record`/`Record`
- Definitions with a `spec` can use the `subspec` parameter to declare that they
  are a list or a dict where the values are of the `spec` type. Rather than the
  list or dict itself being of the `spec` type.
- Fixed the URL mentioned in example to configure a model.
- Sphinx doctests are now run in the CI in the DOCS task.
- Lint JavaScript files with js-beautify and enforce with CI
### Removed
- Unused imports

## [0.3.3] - 2020-02-10
### Added
- Moved from TensorFlow 1 to TensorFlow 2.
- IDX Sources to read binary data files and train models on MNIST Dataset
- scikit models
  - Clusterers
    - KMeans
    - Birch
    - MiniBatchKMeans
    - AffinityPropagation
    - MeanShift
    - SpectralClustering
    - AgglomerativeClustering
    - OPTICS
- `allowempty` added to source config parameters.
- Quickstart document to show how to use models from Python.
- The latest release of the documentation now includes a link to the
  documentation for the master branch (on GitHub pages).
- Virtual environment, GitPod, and Docker development environment setup notes to
  the CONTRIBUTING.md file.
- Changelog now included in documentation website.
- Database abstraction `dffml.db`
  - SQLite connector
  - MySQL connector
- Documented style for imports.
- Documented use of numpy docstrings.
- `Inputs` can now be sanitized using function passed in `validate` parameter
- Helper utilities to take callables with numpy style docstrings and
  create config classes out of them using `make_config`.
- File listing endpoint to HTTP service.
- When an operation throws an exception the name of the instance and the
  parameters it was executed with will be thrown via an `OperationException`.
- Network utilities to peformed cached downloads with hash validation.
- Development service got a new command, which can retrieve an argument passed
  to setuptools `setup` function within a `setup.py` file.
### Changed
- All instances of `src_url` changed to `key`.
- `readonly` parameter in source config is now changed to `readwrite`.
- `predict` parameter of all model config classes has been changed from `str` to `Feature`.
- Defining features on the command line no longer requires that defined features
  be prefixed with `def:`
- The model predict operation will now raise an exception if the model it is
  passed via it's config is a class rather than an instance.
- `entry_point` and friends have been renamed to `entrypoint`.
- Use `FastChildWatcher` when run via the CLI to prevent `BlockingIOError`s.
- TensorFlow based neural network classifier had the `classification` parameter
  in it's config changed to `predict`.
- SciKit models use `make_config_numpy`.
- Predictions in `repos` are now dictionary.
- All instances of `label` changed to `tag`
- Subclasses of `BaseConfigurable` will now auto instantiate their respective
  config classes using `kwargs` if the config argument isn't given and keyword
  arguments are.
- The quickstart documentation was improved as well as the structure of docs.
### Fixed
- CONTRIBUTING.md has `-e` in the wrong place in the getting setup section.
- Since moving to auto `args()` and `config()`, BaseConfigurable no longer
  produces odd typenames in conjunction with docs.py.
- Autoconvert Definitions with spec into their spec
### Removed
- The model predict operation erroneously had a `msg` parameter in it's config.
- Unused imports identified by deepsource.io
- Evaluation code from feature.py file as well as tests for those evaluations.

## [0.3.2] - 2020-01-03
### Added
- scikit models
  - Classifiers
    - LogisticRegression
    - GradientBoostingClassifier
    - BernoulliNB
    - ExtraTreesClassifier
    - BaggingClassifier
    - LinearDiscriminantAnalysis
    - MultinomialNB
  - Regressors
    - ElasticNet
    - BayesianRidge
    - Lasso
    - ARDRegression
    - RANSACRegressor
    - DecisionTreeRegressor
    - GaussianProcessRegressor
    - OrthogonalMatchingPursuit
    - Lars
    - Ridge
- `AsyncExitStackTestCase` which instantiates and enters async and non-async
  `contextlib` exit stacks. Provides temporary file creation.
- Automatic releases to PyPi via GitHub Actions
- Automatic documentation deployment to GitHub Pages
- Function to create a config class dynamically, analogous to `make_dataclass`
- `ConfigLoaders` class which loads config files from a file or directory to a dictionary.
### Changed
- CLI tests and integration tests derive from `AsyncExitStackTestCase`
- SciKit models now use the auto args and config methods.
### Fixed
- Correctly identify when functions decorated with `op` use `self` to reference
  the `OperationImplementationContext`.
- shouldi safety operation uses subprocess communicate method instead of stdin pipe writes.
- Negative values are correctly parsed when input via the command line.
- Do not lowercase development mode install location when reporting version.

## [0.3.1] - 2019-12-12
### Added
- Integration tests using the command line interface.
- `Operation` `run_dataflow` to run a dataflow and test for the same.
### Changed
- Features were moved from ModelContext to ModelConfig
- CI is now run via GitHub Actions
- CI testing script is now verbose
- args and config methods of all classes no longer require implementation.
  BaseConfigurable handles exporting of arguments and creation of config objects
  for each class based off of the CONFIG property of that class. The CONFIG
  property is a class which has been decorated with dffml.base.config to make it
  a dataclass.
- Speed up development service install of all plugins in development mode
- Speed up named plugin load times
### Fixed
- DataFlows with multiple possibilities for a source for an input, now correctly
  look through all possible sources instead of just the first one.
- DataFlow MemoryRedundancyCheckerContext was using all inputs in an input set
  and all their ancestors to check redundancy (a hold over from pre uid days).
  It now correctly only uses the inputs in the parameter set. This fixes a major
  performance issue.
- MySQL packaging issue.
- Develop service running one off operations correctly json-loads dict types.
- Operations with configs can be run via the development service
- JSON dumping numpy int\* and float\* caused crash on dump.
- CSV source always loads `src_urls` as strings.
### Removed
- CLI command `operations` removed in favor of `dataflow run`
- Duplicate dataflow diagram code from development service

## [0.3.0] - 2019-10-26
### Added
- Real DataFlows, see operations tutorial and usage examples
- Async helper concurrently nocancel optional keyword argument which, if set is
  a set of tasks not to cancel when the concurrently execution loop completes.
- FileSourceTest has a `test_label` method which checks that a FileSource knows
  how to properly load and save repos under a given label.
- Test case for Merge CLI command
- Repo.feature method to select a single piece of feature data within a repo.
- Dev service to help with hacking on DFFML and to create models from templates
  in the skel/ directory.
- Classification type parameter to DNNClassifierModelConfig to specify data
  type of given classification options.
- util.cli CMD classes have their argparse description set to their docstring.
- util.cli CMD classes can specify the formatter class used in
  `argparse.ArgumentParser` via the `CLI_FORMATTER_CLASS` property.
- Skeleton for service creation was added
- Simple Linear Regression model from scratch
- Scikit Linear Regression model
- Community link in CONTRIBUTING.md.
- Explained three main parts of DFFML on docs homepage
- Documentation on how to use ML models on docs Models plugin page.
- Mailing list info
- Issue template for questions
- Multiple Scikit Models with dynamic config
- Entrypoint listing command to development service to aid in debugging issues
  with entrypoints.
- HTTP API service to enable interacting with DFFML over HTTP. Currently
  includes APIs for configuring and using Sources and Models.
- MySQL protocol source to work with data from a MySQL protocol compatible db
- shouldi example got a bandit operation which tells users not to install if
  there are more than 5 issues of high severity and confidence.
- dev service got the ability to run a single operation in a standalone fashion.
- About page to docs.
- Tensorflow DNNEstimator based regression model.
### Changed
- feature/codesec became it's own branch, binsec
- BaseOrchestratorContext `run_operations` strict is default to true. With
  strict as true errors will be raised and not just logged.
- MemoryInputNetworkContext got an `sadd` method which is shorthand for creating
  a MemoryInputSet with a StringInputSetContext.
- MemoryOrchestrator `basic_config` method takes list of operations and optional
  config for them.
- shouldi example uses updated `MemoryOrchestrator.basic_config` method and
  includes more explanation in comments.
- CSVSource allows for setting the Repo's `src_url` from a csv column
- util Entrypoint defines a new class for each loaded class and sets the
  `ENTRY_POINT_LABEL` parameter within the newly defined class.
- Tensorflow model removed usages of repo.classifications methods.
- Entrypoint prints traceback of loaded classes to standard error if they fail
  to load.
- Updated Tensorflow model README.md to match functionality of
  DNNClassifierModel.
- DNNClassifierModel no longer splits data for the user.
- Update `pip` in Dockerfile.
- Restructured documentation
- Ran `black` on whole codebase, including all submodules
- CI style check now checks whole codebase
- Merged HACKING.md into CONTRIBUTING.md
- shouldi example runs bandit now in addition to safety
- The way safety gets called
- Switched documentation to Read The Docs theme
- Models yield only a repo object instead of the value and confidence of the
  prediction as well. Models are not responsible for calling the predicted
  method on the repo. This will ease the process of making predict feature
  specific.
- Updated Tensorflow model README.md to include usage of regression model
### Fixed
- Docs get version from dffml.version.VERSION.
- FileSource zipfiles are wrapped with TextIOWrapper because CSVSource expects
  the underlying file object to return str instances rather than bytes.
- FileSourceTest inherits from SourceTest and is used to test json and csv
  sources.
- A temporary directory is used to replicate `mktemp -u` functionality so as to
  provide tests using a FileSource with a valid tempfile name.
- Labels for JSON sources
- Labels for CSV sources
- util.cli CMD's correcly set the description of subparsers instead of their
  help, they also accept the `CLI_FORMATTER_CLASS` property.
- CSV source now has `entrypoint` decoration
- JSON source now has `entrypoint` decoration
- Strict flag in df.memory is now on by default
- Dynamically created scikit models get config args correctly
- Renamed `DNNClassifierModelContext` first init arg from `config` to `features`
- BaseSource now has `base_entry_point` decoration
### Removed
- Repo objects are no longer classification specific. Their `classify`,
  `classified`, and `classification` methods were removed.

## [0.2.1] - 2019-06-07
### Added
- Definition spec field to specify a class representative of key value pairs for
  definitions with primitives which are dictionaries
- Auto generation of documentation for operation implementations, models, and
  sources. Generated docs include information on configuration options and
  inputs and outputs for operation implementations.
- Async helpers got an `aenter_stack` method which creates and returns and
  `contextlib.AsyncExitStack` after entering all the context's passed to it.
- Example of how to use Data Flow Facilitator / Orchestrator / Operations by
  writing a Python meta static analysis tool,
  [shouldi](https://pypi.org/project/shouldi/)
### Changed
- OperationImplementation `add_label` and `add_orig_label` methods now use
  op.name instead of `ENTRY_POINT_ORIG_LABEL` and `ENTRY_POINT_NAME`.
- Make output specs and remap arguments optional for Operations CLI commands.
- Feature skeleton project is now operations skeleton project
### Fixed
- MemoryOperationImplementationNetwork instantiates OperationImplementations
  using their `withconfig()` method.
- MemorySource now decorated with `entrypoint`
- MemorySource takes arguments correctly via `config_set` and `config_get`
- skel modules have `long_description_content_type` set to "text/markdown"
- Base Orchestrator `__aenter__` and `__aexit__` methods were moved to the
  Memory Orchestrator because they are specific to that config.
- Async helper `aenter_stack` uses `inspect.isfunction` so it will bind lambdas

## [0.2.0] - 2019-05-23
### Added
- Support for zip file source
- Async helper for running tasks concurrently
- Gitter badge to README
- Documentation on the Data Flow Facilitator subsystem
- codesec plugin containing operations which gather security related metrics on
  code and binaries.
- auth plugin containing an scrypt operation as an example of thread pool usage.
### Changed
- Standardized the API for most classes in DFFML via inheritance from dffml.base
- Configuration of classes is now done via the args() and config() methods
- Documentation is now generated using Sphinx
### Fixed
- Corrected maxsplit in util.cli.parser
- Check that dtype is a class in Tensorlfow DNN
- CI script no longer always exits 0 for plugin tests
- Corrected render type in setup.py to markdown

## [0.1.2] - 2019-03-29
### Added
- Contribution guidelines
- Logging documentation
- Example usage of Git features
- New Model and Feature creation script
- New Feature skeleton directory
- New Model skeleton directory
- New Feature creation tutorial
- New Model creation tutorial
- Update functionality to the CSV source
- Support for Gzip file source
- Support for bz2 file source
- Travis checks for additions to CHANGELOG.md
- Travis checks for trailing whitespace
- Support for lzma file source
- Support for xz file source
- Data Flow Facilitator
### Changed
- Restructured documentation to docs folder and moved from rST to markdown
- Git feature cloc logs if no binaries are in path
### Fixed
- Enable source.file to read from /dev/fd/XX

## [0.1.1] - 2019-03-08
### Changed
- Corrected formatting in README for PyPi

## [0.1.0] - 2019-03-07
### Added
- Feature class to collect a feature in a dataset
- Git features to collect feature data from Git repos
- Model class to wrap implementations of machine learning models
- Tensorflow DNN model for generic usage of the DNN estimator
- CLI interface and framework
- Source class to manage dataset storage<|MERGE_RESOLUTION|>--- conflicted
+++ resolved
@@ -28,12 +28,9 @@
 - Support for Archive Storage of Models
 - Support for Multi-Output models.
 - Usecase example notebook for "Working with Multi-Output models"
-<<<<<<< HEAD
-
-=======
 - Optimizer `parameter_grid` for tuning models.
 - Usecase example notebook for "Tuning Models"
->>>>>>> 659186d7
+
 ### Changed
 - Calls to hashlib now go through helper functions
 - Build docs using `dffml service dev docs`
