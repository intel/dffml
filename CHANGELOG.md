# Changelog
All notable changes to this project will be documented in this file.

The format is based on [Keep a Changelog](https://keepachangelog.com/en/1.0.0/),
and this project adheres to [Semantic Versioning](https://semver.org/spec/v2.0.0.html).

## [Unreleased]
### Added
- Async helper concurrently nocancel optional keyword argument which, if set is
  a set of tasks not to cancel when the concurrently execution loop completes.
- FileSourceTest has a `test_label` method which checks that a FileSource knows
  how to properly load and save repos under a given label.
- Test case for Merge CLI command
- Repo.feature method to select a single piece of feature data within a repo.
- Dev service to help with hacking on DFFML and to create models from templates
  in the skel/ directory.
- Classification type parameter to DNNClassifierModelConfig to specifiy data
  type of given classification options.
- util.cli CMD classes have their argparse description set to their docstring.
- util.cli CMD classes can specify the formatter class used in
  `argparse.ArgumentParser` via the `CLI_FORMATTER_CLASS` property.
- Skeleton for service creation was added
- Simple Linear Regression model from scratch
- Scikit Linear Regression model
- Community link in CONTRIBUTING.md.
<<<<<<< HEAD
- Mysql Source to work with data from a mysql database
=======
- Explained three main parts of DFFML on docs homepage
- Documentation on how to use ML models on docs Models plugin page.
>>>>>>> 26e83136
### Changed
- feature/codesec became it's own branch, binsec
- BaseOrchestratorContext `run_operations` strict is default to true. With
  strict as true errors will be raised and not just logged.
- MemoryInputNetworkContext got an `sadd` method which is shorthand for creating
  a MemoryInputSet with a StringInputSetContext.
- MemoryOrchestrator `basic_config` method takes list of operations and optional
  config for them.
- shouldi example uses updated `MemoryOrchestrator.basic_config` method and
  includes more explanation in comments.
- CSVSource allows for setting the Repo's `src_url` from a csv column
- util Entrypoint defines a new class for each loaded class and sets the
  `ENTRY_POINT_LABEL` parameter within the newly defined class.
- Tensorflow model removed usages of repo.classifications methods.
- Entrypoint prints traceback of loaded classes to standard error if they fail
  to load.
- Updated Tensorflow model README.md to match functionality of
  DNNClassifierModel.
- DNNClassifierModel no longer splits data for the user.
- Update `pip` in Dockerfile.
- Restructured documentation
### Fixed
- Docs get version from dffml.version.VERSION.
- FileSource zipfiles are wrapped with TextIOWrapper because CSVSource expects
  the underlying file object to return str instances rather than bytes.
- FileSourceTest inherits from SourceTest and is used to test json and csv
  sources.
- A temporary directory is used to replicate `mktemp -u` functionality so as to
  provide tests using a FileSource with a valid tempfile name.
- Labels for JSON sources
- util.cli CMD's correcly set the description of subparsers instead of their
  help, they also accept the `CLI_FORMATTER_CLASS` property.
- CSV source now has `entry_point` decoration
- JSON source now has `entry_point` decoration
- Strict flag in df.memory is now on by default
### Removed
- Repo objects are no longer classification specific. Their `classify`,
  `classified`, and `classification` methods were removed.

## [0.2.1] - 2019-06-07
### Added
- Definition spec field to specify a class representative of key value pairs for
  definitions with primitives which are dictionaries
- Auto generation of documentation for operation implementations, models, and
  sources. Generated docs include information on configuration options and
  inputs and outputs for operation implementations.
- Async helpers got an `aenter_stack` method which creates and returns and
  `contextlib.AsyncExitStack` after entering all the context's passed to it.
- Example of how to use Data Flow Facilitator / Orchestrator / Operations by
  writing a Python meta static analysis tool,
  [shouldi](https://pypi.org/project/shouldi/)
### Changed
- OperationImplementation `add_label` and `add_orig_label` methods now use
  op.name instead of `ENTRY_POINT_ORIG_LABEL` and `ENTRY_POINT_NAME`.
- Make output specs and remap arguments optional for Operations CLI commands.
- Feature skeleton project is now operations skeleton project
### Fixed
- MemoryOperationImplementationNetwork instantiates OperationImplementations
  using their `withconfig()` method.
- MemorySource now decorated with `entry_point`
- MemorySource takes arguments correctly via `config_set` and `config_get`
- skel modules have `long_description_content_type` set to "text/markdown"
- Base Orchestrator `__aenter__` and `__aexit__` methods were moved to the
  Memory Orchestrator because they are specific to that config.
- Async helper `aenter_stack` uses `inspect.isfunction` so it will bind lambdas

## [0.2.0] - 2019-05-23
### Added
- Support for zip file source
- Async helper for running tasks concurrently
- Gitter badge to README
- Documentation on the Data Flow Facilitator subsystem
- codesec plugin containing operations which gather security related metrics on
  code and binaries.
- auth plugin containing an scrypt operation as an example of thread pool usage.
### Changed
- Standardized the API for most classes in DFFML via inheritance from dffml.base
- Configuration of classes is now done via the args() and config() methods
- Documentation is now generated using Sphinx
### Fixed
- Corrected maxsplit in util.cli.parser
- Check that dtype is a class in Tensorlfow DNN
- CI script no longer always exits 0 for plugin tests
- Corrected render type in setup.py to markdown

## [0.1.2] - 2019-03-29
### Added
- Contribution guidelines
- Logging documentation
- Example usage of Git features
- New Model and Feature creation script
- New Feature skeleton directory
- New Model skeleton directory
- New Feature creation tutorial
- New Model creation tutorial
- Added update functionality to the CSV source
- Added support for Gzip file source
- Added support for bz2 file source
- Travis checks for additions to CHANGELOG.md
- Travis checks for trailing whitespace
- Added support for lzma file source
- Added support for xz file source
- Added Data Flow Facilitator
### Changed
- Restructured documentation to docs folder and moved from rST to markdown
- Git feature cloc logs if no binaries are in path
### Fixed
- Enable source.file to read from /dev/fd/XX

## [0.1.1] - 2019-03-08
### Changed
- Corrected formatting in README for PyPi

## [0.1.0] - 2019-03-07
### Added
- Feature class to collect a feature in a dataset
- Git features to collect feature data from Git repos
- Model class to wrap implementations of machine learning models
- Tensorflow DNN model for generic usage of the DNN estimator
- CLI interface and framework
- Source class to manage dataset storage<|MERGE_RESOLUTION|>--- conflicted
+++ resolved
@@ -23,12 +23,9 @@
 - Simple Linear Regression model from scratch
 - Scikit Linear Regression model
 - Community link in CONTRIBUTING.md.
-<<<<<<< HEAD
-- Mysql Source to work with data from a mysql database
-=======
 - Explained three main parts of DFFML on docs homepage
 - Documentation on how to use ML models on docs Models plugin page.
->>>>>>> 26e83136
+- Mysql Source to work with data from a mysql database
 ### Changed
 - feature/codesec became it's own branch, binsec
 - BaseOrchestratorContext `run_operations` strict is default to true. With
