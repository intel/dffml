--- conflicted
+++ resolved
@@ -10,12 +10,10 @@
 - Tutorial on how to load models dynamically
   https://intel.github.io/dffml/tutorials/models/load.html
 - Added download progressbar in `util/net.py`
-<<<<<<< HEAD
 - Added `log_time` decorator for logging running time of functions/coroutines.
-=======
 - Usecase example notebook for "Moving between models"
 - Documentation and testing support for notebooks
->>>>>>> a118bf53
+
 ### Changed
 - Calls to hashlib now go through helper functions
 - Build docs using `dffml service dev docs`
