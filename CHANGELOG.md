# Changelog
All notable changes to this project will be documented in this file.

The format is based on [Keep a Changelog](https://keepachangelog.com/en/1.0.0/),
and this project adheres to [Semantic Versioning](https://semver.org/spec/v2.0.0.html).

## [Unreleased]
### Added
- Contribution guidelines
- Logging documentation
- Example usage of Git features
- New Model and Feature creation script
- New Feature skeleton directory
- New Model skeleton directory
- New Feature creation tutorial
- New Model creation tutorial
- Added update functionality to the CSV source
- Added support for Gzip file source
<<<<<<< HEAD
- Added support to pass model specific config options
=======
- Added support for bz2 file source
- Travis checks for additions to CHANGELOG.md
- Travis checks for trailing whitespace
>>>>>>> 48be8108
### Changed
- Restructured documentation to docs folder and moved from rST to markdown
- Git feature cloc logs if no binaries are in path
### Fixed
- Enable source.file to read from /dev/fd/XX

## [0.1.1] - 2019-03-08
### Changed
- Corrected formatting in README for PyPi

## [0.1.0] - 2019-03-07
### Added
- Feature class to collect a feature in a dataset
- Git features to collect feature data from Git repos
- Model class to wrap implementations of machine learning models
- Tensorflow DNN model for generic usage of the DNN estimator
- CLI interface and framework
- Source class to manage dataset storage<|MERGE_RESOLUTION|>--- conflicted
+++ resolved
@@ -16,13 +16,10 @@
 - New Model creation tutorial
 - Added update functionality to the CSV source
 - Added support for Gzip file source
-<<<<<<< HEAD
-- Added support to pass model specific config options
-=======
 - Added support for bz2 file source
 - Travis checks for additions to CHANGELOG.md
 - Travis checks for trailing whitespace
->>>>>>> 48be8108
+- Added support to pass model specific config options
 ### Changed
 - Restructured documentation to docs folder and moved from rST to markdown
 - Git feature cloc logs if no binaries are in path
