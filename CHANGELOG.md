--- conflicted
+++ resolved
@@ -20,13 +20,10 @@
 - Shouldi got an operation to run npm-audit on JavaScript code
 - Docstrings and doctestable examples for `record.py` (features and evaluated)
 - Simplified model API with SimpleModel
-<<<<<<< HEAD
 - Inputs can be validated using operations
   - `validate` parameter in `Input` takes `operation_instance_name`
-=======
 - Documentation on how DataFlows work conceptually.
 - Style guide now contains information on class, variable, and function naming.
->>>>>>> 6a32f39e
 ### Changed
 - Restructured contributing documentation
 - Use randomly generated data for scikit tests
