--- conflicted
+++ resolved
@@ -45,13 +45,10 @@
 - Support for entrypoint style loading of operations and seed inputs in `dataflow create`.
 - Definition for output of the function that `op` wraps.
 - Expose high level load, run and save functions to noasync.
-<<<<<<< HEAD
-- Save and Reload Directory property for models
-=======
 - Operation to verify secret for GitHub webhook.
 - Option to modify flow and add config in `dataflow create`.
 - Ability to use a function as a data source via the `op` source
->>>>>>> 521fa3a0
+- Save and Reload Directory property for models
 ### Changed
 - Update NER Model to use transformers 2.11.0
 - Update MNIST use case to normalize image arrays.
