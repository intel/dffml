--- conflicted
+++ resolved
@@ -6,16 +6,13 @@
 
 ## [Unreleased]
 ### Added
-<<<<<<< HEAD
 - IO operations demo
-=======
 - Python prompts `>>>` can now be enabled or disabled for easy copying of code into interactive sessions.
 ### Changed
 - Renamed `"arg"` to `"plugin"`.
 
 ## [0.3.6] - 2020-04-04
 ### Added
->>>>>>> c0946b2d
 - Operations for taking input from the user `AcceptUserInput` and for printing the output `print_output`
 - Hugging Face Transformers tensorflow based NER models.
 - PNG ConfigLoader for reading images as arrays to predict using MNIST trained models
