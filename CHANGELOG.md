# Changelog
All notable changes to this project will be documented in this file.

The format is based on [Keep a Changelog](https://keepachangelog.com/en/1.0.0/),
and this project adheres to [Semantic Versioning](https://semver.org/spec/v2.0.0.html).

## [Unreleased]
### Added
- Consolidate test case classes
- Tutorial on how to load models dynamically
  https://intel.github.io/dffml/tutorials/models/load.html
- Added download progressbar in `util/net.py`
- Usecase example notebook for "Moving between models"
- Documentation and testing support for notebooks
<<<<<<< HEAD
- Commit Linting in CI tests
=======
- Example on how to create operations and use data preprocessing source to train models
  https://intel.github.io/dffml/examples/ice_cream.html
>>>>>>> 51e21dc4
### Changed
- Calls to hashlib now go through helper functions
- Build docs using `dffml service dev docs`
- `cached_download/unpack_archive()` are now functions
### Fixed
- Record object key properties are now always strings

## [0.4.0] - 2021-02-18
### Added
- New model for Anomaly Detection
- Ablity to specify maximum number of contexts running at a time
- CLI and Python example usage of Custom Neural Network
- PyTorch loss function entrypoint style loading
- Custom Neural Network, last layer support for pre-trained models
- Example usage of sklearn operations
- Example Flower17 species image classification
- Configloading ablity from CLI using "@" before filename
- Docstrings and doctestable example for DataFlowSource
- XGBoost Regression Model
- Pre-Trained PyTorch torchvision Models
- Spacy model for NER
- Ability to rename outputs using GetSingle
- Tutorial for using NLP operations with models
- Operations plugin for NLP wrapping spacy and scikit functions
- Support for default value in a Definition
- Source for reading images in directories
- Operations plugin for image preprocessing
- `-pretty` flag to `list records` and `predict` commands
- daal4py based linear regression model
- DataFlowSource can take a config file as dataflow via the CLI.
- Support for link on conditions in dataflow diagrams
- `edit all` command to edit records in bulk
- Support for Tensorflow 2.2
- Vowpal Wabbit Models
- Python 3.8 support
- binsec branch to `operations/binsec`
- Doctestable example for `model_predict` operation.
- Doctestable examples to `operation/mapping.py`
- shouldi got an operation to run Dependency-check on java code.
- `load` and `run` functions in high level API
- Doctestable examples to `db` operations.
- Source for parsing `.ini` file formats
- Tests for noasync high level API.
- Tests for load and save functions in high level API.
- `Operation` inputs and ouputs default to empty `dict` if not given.
- Ability to export any object with `dffml service dev export`
- Complete example for dataflow run cli command
- Tests for default configs instantiation.
- Example ffmpeg operation.
- Operations to deploy docker container on receving github webhook.
- New use case `Redeploying dataflow on webhook` in docs.
- Documentation for creating Source for new File types taking `.ini` as an example.
- New input modes, output modes for HTTP API dataflow registration.
- Usage example for tfhub text classifier.
- `AssociateDefinition` output operation to map definition names to values
  produced as a result of passing Inputs with those definitions to operations.
- DataFlows now have a syntax for providing a set of definitions that will
  override the operations default definition for a given input.
- Source which modifies record features as they are read from another source.
  Useful for modifying datasets as they are used with ML commands or editing
  in bulk.
- Auto create Definition for the `op` when they might have a spec, subspec.
- `shouldi use` command which detects the language of the codebase given via
  path to directory or Git repo URL and runs the appropriate static analyzers.
- Support for entrypoint style loading of operations and seed inputs in `dataflow create`.
- Definition for output of the function that `op` wraps.
- Expose high level load, run and save functions to noasync.
- Operation to verify secret for GitHub webhook.
- Option to modify flow and add config in `dataflow create`.
- Ability to use a function as a data source via the `op` source
- Make every model's directory property required
- New model AutoClassifierModel based on `AutoSklearn`.
- New model AutoSklearnRegressorModel based on `AutoSklearn`.
- Example showing usage of locks in dataflow.
- `-skip` flag to `service dev install` command to let users not install certain
  core plugins
- HTTP service got a `-redirect` flag which allows for URL redirection via a
  HTTP 307 response
- Support for immediate response in HTTP service
- Daal4py example usage.
- Gitter chatbot tutorial.
- Option to run dataflow without sources from cli.
- Sphinx extension for automated testing of tutorials (consoletest)
- Example of software portal using DataFlows and HTTP service
- Retry parameter to `Operation`. Allows for setting number of times operation
  should be retried before it's exception should be raised.
### Changed
- Renamed `-seed` to `-inputs` in `dataflow create` command
- Renamed configloader/png to configloader/image and added support for loading JPEG and TIFF file formats
- Update record `__str__` method to output in tabular format
- Update MNIST use case to normalize image arrays.
- `arg_` notation replaced with `CONFIG = ExampleConfig` style syntax
  for parsing all command line arguments.
- Moved usage/io.rst to docs/tutorials/dataflows/io.rst
- `edit` command substituted with `edit record`
- `Edit on Github` button now hidden for plugins.
- Doctests now run via unittests
- Every class and function can now be imported from the top level module
- `op` attempts to create `Definition`s for each argument if an `inputs` are not
  given.
- Classes now use `CONFIG` if it has a default for every field and `config` is `None`
- Models now dynamically import third party modules.
- Memory dataflow classes now use auto args and config infrastructure
- `dffml list records` command prints Records as JSON using `.export()`
- Feature class in `dffml/feature/feature.py` initialize a feature object
- All DefFeatures() functions are substituted with Features()
- All feature.type() and feature.lenght() are substituted with
  feature.type and feature.length
- FileSource takes pathlib.Path as filename
- Tensorflow tests re-run themselves up to 6 times to stop them from failing the
  CI due to their randomly initialized weights making them fail ~2% of the time
- Any plugin can now be loaded via it's entrypoint style path
- `with_features` now raises a helpful error message if no records with matching
  features were found
- Split out model tutorial into writing the model, and another tutorial for
  packaging the model.
- IntegrationCLITestCase creates a new directory and chdir into it for each test
- Automated testing of Automating Classification tutorial
- `dffml version` command now prints git repo hash and if the repo is dirty
### Fixed
- `export_value` now converts numpy array to JSON serializable datatype
- CSV source overwriting configloaded data to every row
- Race condition in `MemoryRedundancyChecker` when more than 4 possible
  parameter sets for an operation.
- Typing of config vlaues for numpy parsed docstrings where type should be tuple
  or list
- Model predict methods now use `SourcesContext.with_features`
### Removed
- Monitor class and associated tests (unused)
- DefinedFeature class in `dffml/feature/feature.py`
- DefFeature function in `dffml/feature/feature.py`
- load_def function in Feature class in `dffml/feature/feature.py`

## [0.3.7] - 2020-04-14
### Added
- IO operations demo and `literal_eval` operation.
- Python prompts `>>>` can now be enabled or disabled for easy copying of code into interactive sessions.
- Whitespace check now checks .rst and .md files too.
- `GetMulti` operation which gets all Inputs of a given definition
- Python usage example for LogisticRegression and its related tests.
- Support for async generator operations
- Example CLI commands and Python code for `SLRModel`
- `save` function in high level API to quickly save all given records to a
  source
- Ability to configure sources and models for HTTP API from command line when
  starting server
- Documentation page for command line usage of HTTP API
- Usage of HTTP API to the quickstart to use trained model
### Changed
- Renamed `"arg"` to `"plugin"`.
- CSV source sorts feature names within headers when saving
- Moved HTTP service testing code to HTTP service `util.testing`
### Fixed
- Exporting plugins
- Issue parsing string values when using the `dataflow run` command and
  specifying extra inputs.
### Removed
- Unused imports

## [0.3.6] - 2020-04-04
### Added
- Operations for taking input from the user `AcceptUserInput` and for printing the output `print_output`
- PNG ConfigLoader for reading images as arrays to predict using MNIST trained models
- Docstrings and doctestable examples to `record.py`.
- Inputs can be validated using operations
  - `validate` parameter in `Input` takes `Operation.instance_name`
- New db source can utilize any database that inherits from `BaseDatabase`
- Logistic Regression with SAG optimizer
- Test tensorflow DNNEstimator documentation examples in CI
- shouldi got an operation to run cargo-audit on rust code.
- Moved all the downloads to tests/downloads to speed the CI test.
- Test tensorflow DNNEstimator documentation exaples in CI
- Add python code for tensorflow DNNEstimator
- Ability to run a subflow as if it were an operation using the
  `dffml.dataflow.run` operation.
- Support for operations without inputs.
- Partial doctestable examples to `features.py`
- Doctestable examples for `BaseSource`
- Instructions for setting up debugging environment in VSCode
### Fixed
- New model tutorial mentions file paths that should be edited.
- DataFlow is no longer a dataclass to prevent it from being exported
  incorrectly.
- `operations_parameter_set_pairs` moved to `MemoryOrchestratorContext`
- Ignore generated files in `docs/plugins/`
- Treat `"~"` as the the home directory rather than a literal
- Windows support by selecting `asyncio.ProactorEventLoop` and not using
  `asyncio.FastChildWatcher`.
- Moved SLR into the main dffml package and removed `scratch:slr`.
### Changed
- Refactor `model/tensroflow`

## [0.3.5] - 2020-03-10
### Added
- Parent flows can now forward inputs to active contexts of subflows.
  - `forward` parameter in `DataFlow`
  - `subflow` in `OperationImplementationContext`
- Documentation on writing examples and running doctests
- Doctestable Examples to high-level API.
- Shouldi got an operation to run npm-audit on JavaScript code
- Docstrings and doctestable examples for `record.py` (features and evaluated)
- Simplified model API with SimpleModel
- Documentation on how DataFlows work conceptually.
- Style guide now contains information on class, variable, and function naming.
### Changed
- Restructured contributing documentation
- Use randomly generated data for scikit tests
- Change Core to Official to clarify who maintains each plugin
- Name of output of unsupervised model from "Prediction" to "cluster"
- Test scikit LR documentation examples in CI
- Create a fresh archive of the git repo for release instead of cleaning
  existing repo with `git clean` for development service release command.
- Simplified SLR tests for scratch model
- Test tensorflow DNNClassifier documentation exaples in CI
- config directories and files associated with ConfigLoaders have been renamed
  to configloader.
- Model config directory parameters are now `pathlib.Path` objects
- New model tutorial and `skel/model` use simplifeid model API.

## [0.3.4] - 2020-02-28
### Added
- Tensorflow hub NLP models.
- Notes on development dependencies in `setup.py` files to codebase notes.
- Test for `cached_download`
- `dffml.util.net.cached_download_unpack_archive` to run a cached download and
  unpack the archive, very useful for testing. Documented on the Networking
  Helpers API docs page.
- Directions on how to read the CI under the Git and GitHub page of the
  contributing documentation.
- HTTP API
  - Static file serving from a dirctory with `-static`
  - `api.js` file serving with the `-js` flag
  - Docs page for JavaScript example
- shouldi got an operation to run golangci-lint on Golang code
- Note about using black via VSCode
### Fixed
- Port assignment for the HTTP API via the `-port` flag
### Changed
- `repo`/`Repo` to `record`/`Record`
- Definitions with a `spec` can use the `subspec` parameter to declare that they
  are a list or a dict where the values are of the `spec` type. Rather than the
  list or dict itself being of the `spec` type.
- Fixed the URL mentioned in example to configure a model.
- Sphinx doctests are now run in the CI in the DOCS task.
- Lint JavaScript files with js-beautify and enforce with CI
### Removed
- Unused imports

## [0.3.3] - 2020-02-10
### Added
- Moved from TensorFlow 1 to TensorFlow 2.
- IDX Sources to read binary data files and train models on MNIST Dataset
- scikit models
  - Clusterers
    - KMeans
    - Birch
    - MiniBatchKMeans
    - AffinityPropagation
    - MeanShift
    - SpectralClustering
    - AgglomerativeClustering
    - OPTICS
- `allowempty` added to source config parameters.
- Quickstart document to show how to use models from Python.
- The latest release of the documentation now includes a link to the
  documentation for the master branch (on GitHub pages).
- Virtual environment, GitPod, and Docker development environment setup notes to
  the CONTRIBUTING.md file.
- Changelog now included in documenation website.
- Database abstraction `dffml.db`
  - SQLite connector
  - MySQL connector
- Documented style for imports.
- Documented use of numpy docstrings.
- `Inputs` can now be sanitized using function passed in `validate` parameter
- Helper utilities to take callables with numpy style docstrings and
  create config classes out of them using `make_config`.
- File listing endpoint to HTTP service.
- When an operation throws an exception the name of the instance and the
  parameters it was executed with will be thrown via an `OperationException`.
- Network utilities to preformed cached downloads with hash validation.
- Development service got a new command, which can retrieve an argument passed
  to setuptools `setup` function within a `setup.py` file.
### Changed
- All instances of `src_url` changed to `key`.
- `readonly` parameter in source config is now changed to `readwrite`.
- `predict` parameter of all model config classes has been changed from `str` to `Feature`.
- Defining features on the command line no longer requires that defined features
  be prefixed with `def:`
- The model predict operation will now raise an exception if the model it is
  passed via it's config is a class rather than an instance.
- `entry_point` and friends have been renamed to `entrypoint`.
- Use `FastChildWatcher` when run via the CLI to prevent `BlockingIOError`s.
- TensorFlow based neural network classifier had the `classification` parameter
  in it's config changed to `predict`.
- SciKit models use `make_config_numpy`.
- Predictions in `repos` are now dictionary.
- All instances of `label` changed to `tag`
- Subclasses of `BaseConfigurable` will now auto instantiate their respective
  config classes using `kwargs` if the config argument isn't given and keyword
  arguments are.
- The quickstart documentation was improved as well as the structure of docs.
### Fixed
- CONTRIBUTING.md has `-e` in the wrong place in the getting setup section.
- Since moving to auto `args()` and `config()`, BaseConfigurable no longer
  produces odd typenames in conjunction with docs.py.
- Autoconvert Definitions with spec into their spec
### Removed
- The model predict operation erroneously had a `msg` parameter in it's config.
- Unused imports identified by deepsource.io
- Evaluation code from feature.py file as well as tests for those evaluations.

## [0.3.2] - 2020-01-03
### Added
- scikit models
  - Classifiers
    - LogisticRegression
    - GradientBoostingClassifier
    - BernoulliNB
    - ExtraTreesClassifier
    - BaggingClassifier
    - LinearDiscriminantAnalysis
    - MultinomialNB
  - Regressors
    - ElasticNet
    - BayesianRidge
    - Lasso
    - ARDRegression
    - RANSACRegressor
    - DecisionTreeRegressor
    - GaussianProcessRegressor
    - OrthogonalMatchingPursuit
    - Lars
    - Ridge
- `AsyncExitStackTestCase` which instantiates and enters async and non-async
  `contextlib` exit stacks. Provides temporary file creation.
- Automatic releases to PyPi via GitHub Actions
- Automatic documentation deployment to GitHub Pages
- Function to create a config class dynamically, analogous to `make_dataclass`
- `ConfigLoaders` class which loads config files from a file or directory to a dictionary.
### Changed
- CLI tests and integration tests derive from `AsyncExitStackTestCase`
- SciKit models now use the auto args and config methods.
### Fixed
- Correctly identify when functions decorated with `op` use `self` to reference
  the `OperationImplementationContext`.
- shouldi safety operation uses subprocess communicate method instead of stdin pipe writes.
- Negative values are correctly parsed when input via the command line.
- Do not lowercase development mode install location when reporting version.

## [0.3.1] - 2019-12-12
### Added
- Integration tests using the command line interface.
- `Operation` `run_dataflow` to run a dataflow and test for the same.
### Changed
- Features were moved from ModelContext to ModelConfig
- CI is now run via GitHub Actions
- CI testing script is now verbose
- args and config methods of all classes no longer require implementation.
  BaseConfigurable handles exporting of arguments and creation of config objects
  for each class based off of the CONFIG property of that class. The CONFIG
  property is a class which has been decorated with dffml.base.config to make it
  a dataclass.
- Speed up development service install of all plugins in development mode
- Speed up named plugin load times
### Fixed
- DataFlows with multiple possibilities for a source for an input, now correctly
  look through all possible sources instead of just the first one.
- DataFlow MemoryRedundancyCheckerContext was using all inputs in an input set
  and all their ancestors to check redundancy (a hold over from pre uid days).
  It now correctly only uses the inputs in the parameter set. This fixes a major
  performance issue.
- MySQL packaging issue.
- Develop service running one off operations correctly json-loads dict types.
- Operations with configs can be run via the development service
- JSON dumping numpy int\* and float\* caused crash on dump.
- CSV source always loads `src_urls` as strings.
### Removed
- CLI command `operations` removed in favor of `dataflow run`
- Duplicate dataflow diagram code from development service

## [0.3.0] - 2019-10-26
### Added
- Real DataFlows, see operations tutorial and usage examples
- Async helper concurrently nocancel optional keyword argument which, if set is
  a set of tasks not to cancel when the concurrently execution loop completes.
- FileSourceTest has a `test_label` method which checks that a FileSource knows
  how to properly load and save repos under a given label.
- Test case for Merge CLI command
- Repo.feature method to select a single piece of feature data within a repo.
- Dev service to help with hacking on DFFML and to create models from templates
  in the skel/ directory.
- Classification type parameter to DNNClassifierModelConfig to specifiy data
  type of given classification options.
- util.cli CMD classes have their argparse description set to their docstring.
- util.cli CMD classes can specify the formatter class used in
  `argparse.ArgumentParser` via the `CLI_FORMATTER_CLASS` property.
- Skeleton for service creation was added
- Simple Linear Regression model from scratch
- Scikit Linear Regression model
- Community link in CONTRIBUTING.md.
- Explained three main parts of DFFML on docs homepage
- Documentation on how to use ML models on docs Models plugin page.
- Mailing list info
- Issue template for questions
- Multiple Scikit Models with dynamic config
- Entrypoint listing command to development service to aid in debugging issues
  with entrypoints.
- HTTP API service to enable interacting with DFFML over HTTP. Currently
  includes APIs for configuring and using Sources and Models.
- MySQL protocol source to work with data from a MySQL protocol compatible db
- shouldi example got a bandit operation which tells users not to install if
  there are more than 5 issues of high severity and confidence.
- dev service got the ability to run a single operation in a standalone fashion.
- About page to docs.
- Tensorflow DNNEstimator based regression model.
### Changed
- feature/codesec became it's own branch, binsec
- BaseOrchestratorContext `run_operations` strict is default to true. With
  strict as true errors will be raised and not just logged.
- MemoryInputNetworkContext got an `sadd` method which is shorthand for creating
  a MemoryInputSet with a StringInputSetContext.
- MemoryOrchestrator `basic_config` method takes list of operations and optional
  config for them.
- shouldi example uses updated `MemoryOrchestrator.basic_config` method and
  includes more explanation in comments.
- CSVSource allows for setting the Repo's `src_url` from a csv column
- util Entrypoint defines a new class for each loaded class and sets the
  `ENTRY_POINT_LABEL` parameter within the newly defined class.
- Tensorflow model removed usages of repo.classifications methods.
- Entrypoint prints traceback of loaded classes to standard error if they fail
  to load.
- Updated Tensorflow model README.md to match functionality of
  DNNClassifierModel.
- DNNClassifierModel no longer splits data for the user.
- Update `pip` in Dockerfile.
- Restructured documentation
- Ran `black` on whole codebase, including all submodules
- CI style check now checks whole codebase
- Merged HACKING.md into CONTRIBUTING.md
- shouldi example runs bandit now in addition to safety
- The way safety gets called
- Switched documentation to Read The Docs theme
- Models yield only a repo object instead of the value and confidence of the
  prediction as well. Models are not responsible for calling the predicted
  method on the repo. This will ease the process of making predict feature
  specific.
- Updated Tensorflow model README.md to include usage of regression model
### Fixed
- Docs get version from dffml.version.VERSION.
- FileSource zipfiles are wrapped with TextIOWrapper because CSVSource expects
  the underlying file object to return str instances rather than bytes.
- FileSourceTest inherits from SourceTest and is used to test json and csv
  sources.
- A temporary directory is used to replicate `mktemp -u` functionality so as to
  provide tests using a FileSource with a valid tempfile name.
- Labels for JSON sources
- Labels for CSV sources
- util.cli CMD's correcly set the description of subparsers instead of their
  help, they also accept the `CLI_FORMATTER_CLASS` property.
- CSV source now has `entrypoint` decoration
- JSON source now has `entrypoint` decoration
- Strict flag in df.memory is now on by default
- Dynamically created scikit models get config args correctly
- Renamed `DNNClassifierModelContext` first init arg from `config` to `features`
- BaseSource now has `base_entry_point` decoration
### Removed
- Repo objects are no longer classification specific. Their `classify`,
  `classified`, and `classification` methods were removed.

## [0.2.1] - 2019-06-07
### Added
- Definition spec field to specify a class representative of key value pairs for
  definitions with primitives which are dictionaries
- Auto generation of documentation for operation implementations, models, and
  sources. Generated docs include information on configuration options and
  inputs and outputs for operation implementations.
- Async helpers got an `aenter_stack` method which creates and returns and
  `contextlib.AsyncExitStack` after entering all the context's passed to it.
- Example of how to use Data Flow Facilitator / Orchestrator / Operations by
  writing a Python meta static analysis tool,
  [shouldi](https://pypi.org/project/shouldi/)
### Changed
- OperationImplementation `add_label` and `add_orig_label` methods now use
  op.name instead of `ENTRY_POINT_ORIG_LABEL` and `ENTRY_POINT_NAME`.
- Make output specs and remap arguments optional for Operations CLI commands.
- Feature skeleton project is now operations skeleton project
### Fixed
- MemoryOperationImplementationNetwork instantiates OperationImplementations
  using their `withconfig()` method.
- MemorySource now decorated with `entrypoint`
- MemorySource takes arguments correctly via `config_set` and `config_get`
- skel modules have `long_description_content_type` set to "text/markdown"
- Base Orchestrator `__aenter__` and `__aexit__` methods were moved to the
  Memory Orchestrator because they are specific to that config.
- Async helper `aenter_stack` uses `inspect.isfunction` so it will bind lambdas

## [0.2.0] - 2019-05-23
### Added
- Support for zip file source
- Async helper for running tasks concurrently
- Gitter badge to README
- Documentation on the Data Flow Facilitator subsystem
- codesec plugin containing operations which gather security related metrics on
  code and binaries.
- auth plugin containing an scrypt operation as an example of thread pool usage.
### Changed
- Standardized the API for most classes in DFFML via inheritance from dffml.base
- Configuration of classes is now done via the args() and config() methods
- Documentation is now generated using Sphinx
### Fixed
- Corrected maxsplit in util.cli.parser
- Check that dtype is a class in Tensorlfow DNN
- CI script no longer always exits 0 for plugin tests
- Corrected render type in setup.py to markdown

## [0.1.2] - 2019-03-29
### Added
- Contribution guidelines
- Logging documentation
- Example usage of Git features
- New Model and Feature creation script
- New Feature skeleton directory
- New Model skeleton directory
- New Feature creation tutorial
- New Model creation tutorial
- Update functionality to the CSV source
- Support for Gzip file source
- Support for bz2 file source
- Travis checks for additions to CHANGELOG.md
- Travis checks for trailing whitespace
- Support for lzma file source
- Support for xz file source
- Data Flow Facilitator
### Changed
- Restructured documentation to docs folder and moved from rST to markdown
- Git feature cloc logs if no binaries are in path
### Fixed
- Enable source.file to read from /dev/fd/XX

## [0.1.1] - 2019-03-08
### Changed
- Corrected formatting in README for PyPi

## [0.1.0] - 2019-03-07
### Added
- Feature class to collect a feature in a dataset
- Git features to collect feature data from Git repos
- Model class to wrap implementations of machine learning models
- Tensorflow DNN model for generic usage of the DNN estimator
- CLI interface and framework
- Source class to manage dataset storage<|MERGE_RESOLUTION|>--- conflicted
+++ resolved
@@ -12,12 +12,10 @@
 - Added download progressbar in `util/net.py`
 - Usecase example notebook for "Moving between models"
 - Documentation and testing support for notebooks
-<<<<<<< HEAD
 - Commit Linting in CI tests
-=======
 - Example on how to create operations and use data preprocessing source to train models
   https://intel.github.io/dffml/examples/ice_cream.html
->>>>>>> 51e21dc4
+
 ### Changed
 - Calls to hashlib now go through helper functions
 - Build docs using `dffml service dev docs`
