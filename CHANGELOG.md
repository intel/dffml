# Changelog
All notable changes to this project will be documented in this file.

The format is based on [Keep a Changelog](https://keepachangelog.com/en/1.0.0/),
and this project adheres to [Semantic Versioning](https://semver.org/spec/v2.0.0.html).

## [Unreleased]
### Added
- Tutorial for using NLP operations with models
- Operations plugin for NLP
- Support for default value in a Definition
- Transformers Question Answering model
- Source for reading images in directories
- Transformers classification model
- Operations plugin for image preprocessing
- `-pretty` flag to `list records` and `predict` commands
- daal4py based linear regression model
- DataFlowSource can take a config file as dataflow via the CLI.
- Support for link on conditions in dataflow diagrams
- `edit all` command to edit records in bulk
- Support for Tensorflow 2.2
- Vowpal Wabbit Models
- Python 3.8 support
- binsec branch to `operations/binsec`
- Doctestable example for `model_predict` operation.
- Doctestable examples to `operation/mapping.py`
- shouldi got an operation to run Dependency-check on java code.
- `load` and `run` functions in high level API
- Doctestable examples to `db` operations.
- Source for parsing `.ini` file formats
- Tests for noasync high level API.
- Tests for load and save functions in high level API.
- `Operation` inputs and ouputs default to empty `dict` if not given.
- Ability to export any object with `dffml service dev export`
- Complete example for dataflow run cli command
- Tests for default configs instantiation.
- Example ffmpeg operation.
- Operations to deploy docker container on receving github webhook.
- New use case `Redeploying dataflow on webhook` in docs.
- Documentation for creating Source for new File types taking `.ini` as an example.
- New input modes, output modes for HTTP API dataflow registration.
- Usage example for tfhub text classifier.
- `AssociateDefinition` output operation to map definition names to values
  produced as a result of passing Inputs with those definitions to operations.
- DataFlows now have a syntax for providing a set of definitions that will
  override the operations default definition for a given input.
- Source which modifies record features as they are read from another source.
  Useful for modifying datasets as they are used with ML commands or editing
  in bulk.
- Auto create Definition for the `op` when they might have a spec, subspec.
- `shouldi use` command which detects the language of the codebase given via
  path to directory or Git repo URL and runs the appropriate static analyzers.
- Support for entrypoint style loading of operations and seed inputs in `dataflow create`.
- Definition for output of the function that `op` wraps.
- Expose high level load, run and save functions to noasync.
- Operation to verify secret for GitHub webhook.
- Option to modify flow and add config in `dataflow create`.
- Ability to use a function as a data source via the `op` source
- Make every model's directory property required
- New model AutoClassifierModel based on `AutoSklearn`.
- New model AutoSklearnRegressorModel based on `AutoSklearn`.
- Example showing usage of locks in dataflow.
- `-skip` flag to `service dev install` command to let users not install certain
  core plugins
- HTTP service got a `-redirect` flag which allows for URL redirection via a
  HTTP 307 response
<<<<<<< HEAD
- Gitter chatbot tutorial.
=======
- Support for immediate response in HTTP service
>>>>>>> ad228644
- Daal4py example usage.
### Changed
- Renamed `-seed` to `-inputs` in `dataflow create` command
- Renamed configloader/png to configloader/image and added support for loading JPEG and TIFF file formats
- Update record `__str__` method to output in tabular format
- Update NER Model to use transformers 2.11.0
- Update MNIST use case to normalize image arrays.
- `arg_` notation replaced with `CONFIG = ExampleConfig` style syntax
  for parsing all command line arguments.
- Moved usage/io.rst to docs/tutorials/dataflows/io.rst
- `edit` command substituted with `edit record`
- `Edit on Github` button now hidden for plugins.
- Doctests now run via unittests
- Every class and function can now be imported from the top level module
- `op` attempts to create `Definition`s for each argument if an `inputs` are not
  given.
- Classes now use `CONFIG` if it has a default for every field and `config` is `None`
- Models now dynamically import third party modules.
- Memory dataflow classes now use auto args and config infrastructure
- `dffml list records` command prints Records as JSON using `.export()`
- Feature class in `dffml/feature/feature.py` initialize a feature object
- All DefFeatures() functions are substituted with Features()
- All feature.type() and feature.lenght() are substituted with
  feature.type and feature.length
- FileSource takes pathlib.Path as filename
- Tensorflow tests re-run themselves up to 6 times to stop them from failing the
  CI due to their randomly initialized weights making them fail ~2% of the time
- Any plugin can now be loaded via it's entrypoint style path
- `with_features` now raises a helpful error message if no records with matching
  features were found
- Split out model tutorial into writing the model, and another tutorial for
  packaging the model.
- IntegrationCLITestCase creates a new directory and chdir into it for each test
### Fixed
- CSV source overwriting configloaded data to every row
- Race condition in `MemoryRedundancyChecker` when more than 4 possible
  parameter sets for an operation.
- Typing of config vlaues for numpy parsed docstrings where type should be tuple
  or list
- Model predict methods now use `SourcesContext.with_features`
### Removed
- Monitor class and associated tests (unused)
- DefinedFeature class in `dffml/feature/feature.py`
- DefFeature function in `dffml/feature/feature.py`
- load_def function in Feature class in `dffml/feature/feature.py`

## [0.3.7] - 2020-04-14
### Added
- IO operations demo and `literal_eval` operation.
- Python prompts `>>>` can now be enabled or disabled for easy copying of code into interactive sessions.
- Whitespace check now checks .rst and .md files too.
- `GetMulti` operation which gets all Inputs of a given definition
- Python usage example for LogisticRegression and its related tests.
- Support for async generator operations
- Example CLI commands and Python code for `SLRModel`
- `save` function in high level API to quickly save all given records to a
  source
- Ability to configure sources and models for HTTP API from command line when
  starting server
- Documentation page for command line usage of HTTP API
- Usage of HTTP API to the quickstart to use trained model
### Changed
- Renamed `"arg"` to `"plugin"`.
- CSV source sorts feature names within headers when saving
- Moved HTTP service testing code to HTTP service `util.testing`
### Fixed
- Exporting plugins
- Issue parsing string values when using the `dataflow run` command and
  specifying extra inputs.
### Removed
- Unused imports

## [0.3.6] - 2020-04-04
### Added
- Operations for taking input from the user `AcceptUserInput` and for printing the output `print_output`
- Hugging Face Transformers tensorflow based NER models.
- PNG ConfigLoader for reading images as arrays to predict using MNIST trained models
- Docstrings and doctestable examples to `record.py`.
- Inputs can be validated using operations
  - `validate` parameter in `Input` takes `Operation.instance_name`
- New db source can utilize any database that inherits from `BaseDatabase`
- Logistic Regression with SAG optimizer
- Test tensorflow DNNEstimator documentation examples in CI
- shouldi got an operation to run cargo-audit on rust code.
- Moved all the downloads to tests/downloads to speed the CI test.
- Test tensorflow DNNEstimator documentation exaples in CI
- Add python code for tensorflow DNNEstimator
- Ability to run a subflow as if it were an operation using the
  `dffml.dataflow.run` operation.
- Support for operations without inputs.
- Partial doctestable examples to `features.py`
- Doctestable examples for `BaseSource`
- Instructions for setting up debugging environment in VSCode
### Fixed
- New model tutorial mentions file paths that should be edited.
- DataFlow is no longer a dataclass to prevent it from being exported
  incorrectly.
- `operations_parameter_set_pairs` moved to `MemoryOrchestratorContext`
- Ignore generated files in `docs/plugins/`
- Treat `"~"` as the the home directory rather than a literal
- Windows support by selecting `asyncio.ProactorEventLoop` and not using
  `asyncio.FastChildWatcher`.
- Moved SLR into the main dffml package and removed `scratch:slr`.
### Changed
- Refactor `model/tensroflow`

## [0.3.5] - 2020-03-10
### Added
- Parent flows can now forward inputs to active contexts of subflows.
  - `forward` parameter in `DataFlow`
  - `subflow` in `OperationImplementationContext`
- Documentation on writing examples and running doctests
- Doctestable Examples to high-level API.
- Shouldi got an operation to run npm-audit on JavaScript code
- Docstrings and doctestable examples for `record.py` (features and evaluated)
- Simplified model API with SimpleModel
- Documentation on how DataFlows work conceptually.
- Style guide now contains information on class, variable, and function naming.
### Changed
- Restructured contributing documentation
- Use randomly generated data for scikit tests
- Change Core to Official to clarify who maintains each plugin
- Name of output of unsupervised model from "Prediction" to "cluster"
- Test scikit LR documentation examples in CI
- Create a fresh archive of the git repo for release instead of cleaning
  existing repo with `git clean` for development service release command.
- Simplified SLR tests for scratch model
- Test tensorflow DNNClassifier documentation exaples in CI
- config directories and files associated with ConfigLoaders have been renamed
  to configloader.
- Model config directory parameters are now `pathlib.Path` objects
- New model tutorial and `skel/model` use simplifeid model API.

## [0.3.4] - 2020-02-28
### Added
- Tensorflow hub NLP models.
- Notes on development dependencies in `setup.py` files to codebase notes.
- Test for `cached_download`
- `dffml.util.net.cached_download_unpack_archive` to run a cached download and
  unpack the archive, very useful for testing. Documented on the Networking
  Helpers API docs page.
- Directions on how to read the CI under the Git and GitHub page of the
  contributing documentation.
- HTTP API
  - Static file serving from a dirctory with `-static`
  - `api.js` file serving with the `-js` flag
  - Docs page for JavaScript example
- shouldi got an operation to run golangci-lint on Golang code
- Note about using black via VSCode
### Fixed
- Port assignment for the HTTP API via the `-port` flag
### Changed
- `repo`/`Repo` to `record`/`Record`
- Definitions with a `spec` can use the `subspec` parameter to declare that they
  are a list or a dict where the values are of the `spec` type. Rather than the
  list or dict itself being of the `spec` type.
- Fixed the URL mentioned in example to configure a model.
- Sphinx doctests are now run in the CI in the DOCS task.
- Lint JavaScript files with js-beautify and enforce with CI
### Removed
- Unused imports

## [0.3.3] - 2020-02-10
### Added
- Moved from TensorFlow 1 to TensorFlow 2.
- IDX Sources to read binary data files and train models on MNIST Dataset
- scikit models
  - Clusterers
    - KMeans
    - Birch
    - MiniBatchKMeans
    - AffinityPropagation
    - MeanShift
    - SpectralClustering
    - AgglomerativeClustering
    - OPTICS
- `allowempty` added to source config parameters.
- Quickstart document to show how to use models from Python.
- The latest release of the documentation now includes a link to the
  documentation for the master branch (on GitHub pages).
- Virtual environment, GitPod, and Docker development environment setup notes to
  the CONTRIBUTING.md file.
- Changelog now included in documenation website.
- Database abstraction `dffml.db`
  - SQLite connector
  - MySQL connector
- Documented style for imports.
- Documented use of numpy docstrings.
- `Inputs` can now be sanitized using function passed in `validate` parameter
- Helper utilities to take callables with numpy style docstrings and
  create config classes out of them using `make_config`.
- File listing endpoint to HTTP service.
- When an operation throws an exception the name of the instance and the
  parameters it was executed with will be thrown via an `OperationException`.
- Network utilities to preformed cached downloads with hash validation.
- Development service got a new command, which can retrieve an argument passed
  to setuptools `setup` function within a `setup.py` file.
### Changed
- All instances of `src_url` changed to `key`.
- `readonly` parameter in source config is now changed to `readwrite`.
- `predict` parameter of all model config classes has been changed from `str` to `Feature`.
- Defining features on the command line no longer requires that defined features
  be prefixed with `def:`
- The model predict operation will now raise an exception if the model it is
  passed via it's config is a class rather than an instance.
- `entry_point` and friends have been renamed to `entrypoint`.
- Use `FastChildWatcher` when run via the CLI to prevent `BlockingIOError`s.
- TensorFlow based neural network classifier had the `classification` parameter
  in it's config changed to `predict`.
- SciKit models use `make_config_numpy`.
- Predictions in `repos` are now dictionary.
- All instances of `label` changed to `tag`
- Subclasses of `BaseConfigurable` will now auto instantiate their respective
  config classes using `kwargs` if the config argument isn't given and keyword
  arguments are.
- The quickstart documentation was improved as well as the structure of docs.
### Fixed
- CONTRIBUTING.md has `-e` in the wrong place in the getting setup section.
- Since moving to auto `args()` and `config()`, BaseConfigurable no longer
  produces odd typenames in conjunction with docs.py.
- Autoconvert Definitions with spec into their spec
### Removed
- The model predict operation erroneously had a `msg` parameter in it's config.
- Unused imports identified by deepsource.io
- Evaluation code from feature.py file as well as tests for those evaluations.

## [0.3.2] - 2020-01-03
### Added
- scikit models
  - Classifiers
    - LogisticRegression
    - GradientBoostingClassifier
    - BernoulliNB
    - ExtraTreesClassifier
    - BaggingClassifier
    - LinearDiscriminantAnalysis
    - MultinomialNB
  - Regressors
    - ElasticNet
    - BayesianRidge
    - Lasso
    - ARDRegression
    - RANSACRegressor
    - DecisionTreeRegressor
    - GaussianProcessRegressor
    - OrthogonalMatchingPursuit
    - Lars
    - Ridge
- `AsyncExitStackTestCase` which instantiates and enters async and non-async
  `contextlib` exit stacks. Provides temporary file creation.
- Automatic releases to PyPi via GitHub Actions
- Automatic documentation deployment to GitHub Pages
- Function to create a config class dynamically, analogous to `make_dataclass`
- `ConfigLoaders` class which loads config files from a file or directory to a dictionary.
### Changed
- CLI tests and integration tests derive from `AsyncExitStackTestCase`
- SciKit models now use the auto args and config methods.
### Fixed
- Correctly identify when functions decorated with `op` use `self` to reference
  the `OperationImplementationContext`.
- shouldi safety operation uses subprocess communicate method instead of stdin pipe writes.
- Negative values are correctly parsed when input via the command line.
- Do not lowercase development mode install location when reporting version.

## [0.3.1] - 2019-12-12
### Added
- Integration tests using the command line interface.
- `Operation` `run_dataflow` to run a dataflow and test for the same.
### Changed
- Features were moved from ModelContext to ModelConfig
- CI is now run via GitHub Actions
- CI testing script is now verbose
- args and config methods of all classes no longer require implementation.
  BaseConfigurable handles exporting of arguments and creation of config objects
  for each class based off of the CONFIG property of that class. The CONFIG
  property is a class which has been decorated with dffml.base.config to make it
  a dataclass.
- Speed up development service install of all plugins in development mode
- Speed up named plugin load times
### Fixed
- DataFlows with multiple possibilities for a source for an input, now correctly
  look through all possible sources instead of just the first one.
- DataFlow MemoryRedundancyCheckerContext was using all inputs in an input set
  and all their ancestors to check redundancy (a hold over from pre uid days).
  It now correctly only uses the inputs in the parameter set. This fixes a major
  performance issue.
- MySQL packaging issue.
- Develop service running one off operations correctly json-loads dict types.
- Operations with configs can be run via the development service
- JSON dumping numpy int\* and float\* caused crash on dump.
- CSV source always loads `src_urls` as strings.
### Removed
- CLI command `operations` removed in favor of `dataflow run`
- Duplicate dataflow diagram code from development service

## [0.3.0] - 2019-10-26
### Added
- Real DataFlows, see operations tutorial and usage examples
- Async helper concurrently nocancel optional keyword argument which, if set is
  a set of tasks not to cancel when the concurrently execution loop completes.
- FileSourceTest has a `test_label` method which checks that a FileSource knows
  how to properly load and save repos under a given label.
- Test case for Merge CLI command
- Repo.feature method to select a single piece of feature data within a repo.
- Dev service to help with hacking on DFFML and to create models from templates
  in the skel/ directory.
- Classification type parameter to DNNClassifierModelConfig to specifiy data
  type of given classification options.
- util.cli CMD classes have their argparse description set to their docstring.
- util.cli CMD classes can specify the formatter class used in
  `argparse.ArgumentParser` via the `CLI_FORMATTER_CLASS` property.
- Skeleton for service creation was added
- Simple Linear Regression model from scratch
- Scikit Linear Regression model
- Community link in CONTRIBUTING.md.
- Explained three main parts of DFFML on docs homepage
- Documentation on how to use ML models on docs Models plugin page.
- Mailing list info
- Issue template for questions
- Multiple Scikit Models with dynamic config
- Entrypoint listing command to development service to aid in debugging issues
  with entrypoints.
- HTTP API service to enable interacting with DFFML over HTTP. Currently
  includes APIs for configuring and using Sources and Models.
- MySQL protocol source to work with data from a MySQL protocol compatible db
- shouldi example got a bandit operation which tells users not to install if
  there are more than 5 issues of high severity and confidence.
- dev service got the ability to run a single operation in a standalone fashion.
- About page to docs.
- Tensorflow DNNEstimator based regression model.
### Changed
- feature/codesec became it's own branch, binsec
- BaseOrchestratorContext `run_operations` strict is default to true. With
  strict as true errors will be raised and not just logged.
- MemoryInputNetworkContext got an `sadd` method which is shorthand for creating
  a MemoryInputSet with a StringInputSetContext.
- MemoryOrchestrator `basic_config` method takes list of operations and optional
  config for them.
- shouldi example uses updated `MemoryOrchestrator.basic_config` method and
  includes more explanation in comments.
- CSVSource allows for setting the Repo's `src_url` from a csv column
- util Entrypoint defines a new class for each loaded class and sets the
  `ENTRY_POINT_LABEL` parameter within the newly defined class.
- Tensorflow model removed usages of repo.classifications methods.
- Entrypoint prints traceback of loaded classes to standard error if they fail
  to load.
- Updated Tensorflow model README.md to match functionality of
  DNNClassifierModel.
- DNNClassifierModel no longer splits data for the user.
- Update `pip` in Dockerfile.
- Restructured documentation
- Ran `black` on whole codebase, including all submodules
- CI style check now checks whole codebase
- Merged HACKING.md into CONTRIBUTING.md
- shouldi example runs bandit now in addition to safety
- The way safety gets called
- Switched documentation to Read The Docs theme
- Models yield only a repo object instead of the value and confidence of the
  prediction as well. Models are not responsible for calling the predicted
  method on the repo. This will ease the process of making predict feature
  specific.
- Updated Tensorflow model README.md to include usage of regression model
### Fixed
- Docs get version from dffml.version.VERSION.
- FileSource zipfiles are wrapped with TextIOWrapper because CSVSource expects
  the underlying file object to return str instances rather than bytes.
- FileSourceTest inherits from SourceTest and is used to test json and csv
  sources.
- A temporary directory is used to replicate `mktemp -u` functionality so as to
  provide tests using a FileSource with a valid tempfile name.
- Labels for JSON sources
- Labels for CSV sources
- util.cli CMD's correcly set the description of subparsers instead of their
  help, they also accept the `CLI_FORMATTER_CLASS` property.
- CSV source now has `entrypoint` decoration
- JSON source now has `entrypoint` decoration
- Strict flag in df.memory is now on by default
- Dynamically created scikit models get config args correctly
- Renamed `DNNClassifierModelContext` first init arg from `config` to `features`
- BaseSource now has `base_entry_point` decoration
### Removed
- Repo objects are no longer classification specific. Their `classify`,
  `classified`, and `classification` methods were removed.

## [0.2.1] - 2019-06-07
### Added
- Definition spec field to specify a class representative of key value pairs for
  definitions with primitives which are dictionaries
- Auto generation of documentation for operation implementations, models, and
  sources. Generated docs include information on configuration options and
  inputs and outputs for operation implementations.
- Async helpers got an `aenter_stack` method which creates and returns and
  `contextlib.AsyncExitStack` after entering all the context's passed to it.
- Example of how to use Data Flow Facilitator / Orchestrator / Operations by
  writing a Python meta static analysis tool,
  [shouldi](https://pypi.org/project/shouldi/)
### Changed
- OperationImplementation `add_label` and `add_orig_label` methods now use
  op.name instead of `ENTRY_POINT_ORIG_LABEL` and `ENTRY_POINT_NAME`.
- Make output specs and remap arguments optional for Operations CLI commands.
- Feature skeleton project is now operations skeleton project
### Fixed
- MemoryOperationImplementationNetwork instantiates OperationImplementations
  using their `withconfig()` method.
- MemorySource now decorated with `entrypoint`
- MemorySource takes arguments correctly via `config_set` and `config_get`
- skel modules have `long_description_content_type` set to "text/markdown"
- Base Orchestrator `__aenter__` and `__aexit__` methods were moved to the
  Memory Orchestrator because they are specific to that config.
- Async helper `aenter_stack` uses `inspect.isfunction` so it will bind lambdas

## [0.2.0] - 2019-05-23
### Added
- Support for zip file source
- Async helper for running tasks concurrently
- Gitter badge to README
- Documentation on the Data Flow Facilitator subsystem
- codesec plugin containing operations which gather security related metrics on
  code and binaries.
- auth plugin containing an scrypt operation as an example of thread pool usage.
### Changed
- Standardized the API for most classes in DFFML via inheritance from dffml.base
- Configuration of classes is now done via the args() and config() methods
- Documentation is now generated using Sphinx
### Fixed
- Corrected maxsplit in util.cli.parser
- Check that dtype is a class in Tensorlfow DNN
- CI script no longer always exits 0 for plugin tests
- Corrected render type in setup.py to markdown

## [0.1.2] - 2019-03-29
### Added
- Contribution guidelines
- Logging documentation
- Example usage of Git features
- New Model and Feature creation script
- New Feature skeleton directory
- New Model skeleton directory
- New Feature creation tutorial
- New Model creation tutorial
- Update functionality to the CSV source
- Support for Gzip file source
- Support for bz2 file source
- Travis checks for additions to CHANGELOG.md
- Travis checks for trailing whitespace
- Support for lzma file source
- Support for xz file source
- Data Flow Facilitator
### Changed
- Restructured documentation to docs folder and moved from rST to markdown
- Git feature cloc logs if no binaries are in path
### Fixed
- Enable source.file to read from /dev/fd/XX

## [0.1.1] - 2019-03-08
### Changed
- Corrected formatting in README for PyPi

## [0.1.0] - 2019-03-07
### Added
- Feature class to collect a feature in a dataset
- Git features to collect feature data from Git repos
- Model class to wrap implementations of machine learning models
- Tensorflow DNN model for generic usage of the DNN estimator
- CLI interface and framework
- Source class to manage dataset storage<|MERGE_RESOLUTION|>--- conflicted
+++ resolved
@@ -64,12 +64,9 @@
   core plugins
 - HTTP service got a `-redirect` flag which allows for URL redirection via a
   HTTP 307 response
-<<<<<<< HEAD
+- Support for immediate response in HTTP service
+- Daal4py example usage.
 - Gitter chatbot tutorial.
-=======
-- Support for immediate response in HTTP service
->>>>>>> ad228644
-- Daal4py example usage.
 ### Changed
 - Renamed `-seed` to `-inputs` in `dataflow create` command
 - Renamed configloader/png to configloader/image and added support for loading JPEG and TIFF file formats
