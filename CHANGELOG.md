--- conflicted
+++ resolved
@@ -8,11 +8,8 @@
 ### Added
 - Doctestable example for `model_predict` operation.
 - Doctestable examples to `operation/mapping.py`
-<<<<<<< HEAD
 - shouldi got an operation to run Dependency-check on java code.
-=======
 - load function in high_level API
->>>>>>> 89401c86
 
 ## [0.3.7] - 2020-04-14
 ### Added
