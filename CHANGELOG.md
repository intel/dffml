# Changelog
All notable changes to this project will be documented in this file.

The format is based on [Keep a Changelog](https://keepachangelog.com/en/1.0.0/),
and this project adheres to [Semantic Versioning](https://semver.org/spec/v2.0.0.html).

## [Unreleased]
### Added
- Async helper concurrently nocancel optional keyword argument which, if set is
  a set of tasks not to cancel when the concurrently execution loop completes.
- FileSourceTest has a `test_label` method which checks that a FileSource knows
  how to properly load and save repos under a given label.
- Test case for Merge CLI command
- Repo.feature method to select a single piece of feature data within a repo.
- Dev service to help with hacking on DFFML and to create models from templates
  in the skel/ directory.
- Classification type parameter to DNNClassifierModelConfig to specifiy data
  type of given classification options.
- util.cli CMD classes have their argparse description set to their docstring.
- util.cli CMD classes can specify the formatter class used in
  `argparse.ArgumentParser` via the `CLI_FORMATTER_CLASS` property.
- Skeleton for service creation was added
- Simple Linear Regression model from scratch
- Scikit Linear Regression model
- Community link in CONTRIBUTING.md.
- Explained three main parts of DFFML on docs homepage
- Documentation on how to use ML models on docs Models plugin page.
- Mailing list info
- Issue template for questions
- Multiple Scikit Models with dynamic config
<<<<<<< HEAD
- To work with data from a Hadoop source
=======
- Entrypoint listing command to development service to aid in debugging issues
  with entrypoints.
- HTTP API service to enable interacting with DFFML over HTTP. Currently
  includes APIs for configuring and using Sources.
>>>>>>> 2864a111
### Changed
- feature/codesec became it's own branch, binsec
- BaseOrchestratorContext `run_operations` strict is default to true. With
  strict as true errors will be raised and not just logged.
- MemoryInputNetworkContext got an `sadd` method which is shorthand for creating
  a MemoryInputSet with a StringInputSetContext.
- MemoryOrchestrator `basic_config` method takes list of operations and optional
  config for them.
- shouldi example uses updated `MemoryOrchestrator.basic_config` method and
  includes more explanation in comments.
- CSVSource allows for setting the Repo's `src_url` from a csv column
- util Entrypoint defines a new class for each loaded class and sets the
  `ENTRY_POINT_LABEL` parameter within the newly defined class.
- Tensorflow model removed usages of repo.classifications methods.
- Entrypoint prints traceback of loaded classes to standard error if they fail
  to load.
- Updated Tensorflow model README.md to match functionality of
  DNNClassifierModel.
- DNNClassifierModel no longer splits data for the user.
- Update `pip` in Dockerfile.
- Restructured documentation
- Ran `black` on whole codebase, including all submodules
- CI style check now checks whole codebase
- Merged HACKING.md into CONTRIBUTING.md
### Fixed
- Docs get version from dffml.version.VERSION.
- FileSource zipfiles are wrapped with TextIOWrapper because CSVSource expects
  the underlying file object to return str instances rather than bytes.
- FileSourceTest inherits from SourceTest and is used to test json and csv
  sources.
- A temporary directory is used to replicate `mktemp -u` functionality so as to
  provide tests using a FileSource with a valid tempfile name.
- Labels for JSON sources
- Labels for CSV sources
- util.cli CMD's correcly set the description of subparsers instead of their
  help, they also accept the `CLI_FORMATTER_CLASS` property.
- CSV source now has `entry_point` decoration
- JSON source now has `entry_point` decoration
- Strict flag in df.memory is now on by default
### Removed
- Repo objects are no longer classification specific. Their `classify`,
  `classified`, and `classification` methods were removed.

## [0.2.1] - 2019-06-07
### Added
- Definition spec field to specify a class representative of key value pairs for
  definitions with primitives which are dictionaries
- Auto generation of documentation for operation implementations, models, and
  sources. Generated docs include information on configuration options and
  inputs and outputs for operation implementations.
- Async helpers got an `aenter_stack` method which creates and returns and
  `contextlib.AsyncExitStack` after entering all the context's passed to it.
- Example of how to use Data Flow Facilitator / Orchestrator / Operations by
  writing a Python meta static analysis tool,
  [shouldi](https://pypi.org/project/shouldi/)
### Changed
- OperationImplementation `add_label` and `add_orig_label` methods now use
  op.name instead of `ENTRY_POINT_ORIG_LABEL` and `ENTRY_POINT_NAME`.
- Make output specs and remap arguments optional for Operations CLI commands.
- Feature skeleton project is now operations skeleton project
### Fixed
- MemoryOperationImplementationNetwork instantiates OperationImplementations
  using their `withconfig()` method.
- MemorySource now decorated with `entry_point`
- MemorySource takes arguments correctly via `config_set` and `config_get`
- skel modules have `long_description_content_type` set to "text/markdown"
- Base Orchestrator `__aenter__` and `__aexit__` methods were moved to the
  Memory Orchestrator because they are specific to that config.
- Async helper `aenter_stack` uses `inspect.isfunction` so it will bind lambdas

## [0.2.0] - 2019-05-23
### Added
- Support for zip file source
- Async helper for running tasks concurrently
- Gitter badge to README
- Documentation on the Data Flow Facilitator subsystem
- codesec plugin containing operations which gather security related metrics on
  code and binaries.
- auth plugin containing an scrypt operation as an example of thread pool usage.
### Changed
- Standardized the API for most classes in DFFML via inheritance from dffml.base
- Configuration of classes is now done via the args() and config() methods
- Documentation is now generated using Sphinx
### Fixed
- Corrected maxsplit in util.cli.parser
- Check that dtype is a class in Tensorlfow DNN
- CI script no longer always exits 0 for plugin tests
- Corrected render type in setup.py to markdown

## [0.1.2] - 2019-03-29
### Added
- Contribution guidelines
- Logging documentation
- Example usage of Git features
- New Model and Feature creation script
- New Feature skeleton directory
- New Model skeleton directory
- New Feature creation tutorial
- New Model creation tutorial
- Added update functionality to the CSV source
- Added support for Gzip file source
- Added support for bz2 file source
- Travis checks for additions to CHANGELOG.md
- Travis checks for trailing whitespace
- Added support for lzma file source
- Added support for xz file source
- Added Data Flow Facilitator
### Changed
- Restructured documentation to docs folder and moved from rST to markdown
- Git feature cloc logs if no binaries are in path
### Fixed
- Enable source.file to read from /dev/fd/XX

## [0.1.1] - 2019-03-08
### Changed
- Corrected formatting in README for PyPi

## [0.1.0] - 2019-03-07
### Added
- Feature class to collect a feature in a dataset
- Git features to collect feature data from Git repos
- Model class to wrap implementations of machine learning models
- Tensorflow DNN model for generic usage of the DNN estimator
- CLI interface and framework
- Source class to manage dataset storage<|MERGE_RESOLUTION|>--- conflicted
+++ resolved
@@ -28,14 +28,11 @@
 - Mailing list info
 - Issue template for questions
 - Multiple Scikit Models with dynamic config
-<<<<<<< HEAD
 - To work with data from a Hadoop source
-=======
 - Entrypoint listing command to development service to aid in debugging issues
   with entrypoints.
 - HTTP API service to enable interacting with DFFML over HTTP. Currently
   includes APIs for configuring and using Sources.
->>>>>>> 2864a111
 ### Changed
 - feature/codesec became it's own branch, binsec
 - BaseOrchestratorContext `run_operations` strict is default to true. With
