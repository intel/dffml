--- conflicted
+++ resolved
@@ -30,11 +30,8 @@
   given.
 - Classes now use `CONFIG` if it has a default for every field and `config` is `None`
 - Models now dynamically import third party modules.
-<<<<<<< HEAD
+- `dffml list records` command prints Records as JSON using `.export()`
 - FileSource takes pathlib.Path as filename
-=======
-- `dffml list records` command prints Records as JSON using `.export()`
->>>>>>> a6b8a42f
 ### Fixed
 - Race condition in `MemoryRedundancyChecker` when more than 4 possible
   parameter sets for an operation.
