--- conflicted
+++ resolved
@@ -22,13 +22,10 @@
   incorrectly.
 - `operations_parameter_set_pairs` moved to `MemoryOrchestratorContext`
 - Ignore generated files in `docs/plugins/`
-<<<<<<< HEAD
-- Treat "~" as the the home directory rather than a literal
-=======
+- Treat `"~"` as the the home directory rather than a literal
 - Windows support by selecting `asyncio.ProactorEventLoop` and not using
   `asyncio.FastChildWatcher`.
->>>>>>> 5cec3d91
-
+  
 ## [0.3.5] - 2020-03-10
 ### Added
 - Parent flows can now forward inputs to active contexts of subflows.
