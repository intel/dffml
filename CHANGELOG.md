# Changelog
All notable changes to this project will be documented in this file.

The format is based on [Keep a Changelog](https://keepachangelog.com/en/1.0.0/),
and this project adheres to [Semantic Versioning](https://semver.org/spec/v2.0.0.html).

## [Unreleased]
### Added
- Support for Tensorflow 2.2
- Vowpal Wabbit Models
- Python 3.8 support
- binsec branch to `operations/binsec`
- Doctestable example for `model_predict` operation.
- Doctestable examples to `operation/mapping.py`
- shouldi got an operation to run Dependency-check on java code.
- `load` and `run` functions in high level API
- Doctestable examples to `db` operations.
- Source for parsing `.ini` file formats
- Tests for noasync high level API.
- Tests for load and save functions in high level API.
- `Operation` inputs and ouputs default to empty `dict` if not given.
- Ability to export any object with `dffml service dev export`
- Complete example for dataflow run cli command
- Tests for default configs instantiation.
- Example ffmpeg operation.
- Operations to deploy docker container on receving github webhook.
- New use case `Redeploying dataflow on webhook` in docs.
- Documentation for creating Source for new File types taking `.ini` as an example.
- New input modes, output modes for HTTP API dataflow registration.
- Usage example for tfhub text classifier.
- `AssociateDefinition` output operation to map definition names to values
  produced as a result of passing Inputs with those definitions to operations.
- DataFlows now have a syntax for providing a set of definitions that will
  override the operations default definition for a given input.
- Source which modifies record features as they are read from another source.
  Useful for modifying datasets as they are used with ML commands or editing
  in bulk.
- Auto create Definition for the `op` when they might have a spec, subspec.
### Changed
- `Edit on Github` button now hidden for plugins.
- Doctests now run via unittests
- Every class and function can now be imported from the top level module
- `op` attempts to create `Definition`s for each argument if an `inputs` are not
  given.
- Classes now use `CONFIG` if it has a default for every field and `config` is `None`
- Models now dynamically import third party modules.
- `dffml list records` command prints Records as JSON using `.export()`
<<<<<<< HEAD
- Feature class in `dffml/feature/feature.py` initialize a feature object
- All DefFeatures() functions are substituted with Features()
- All feature.type() and feature.lenght() are substituted with 
feature.type and feature.length
=======
- FileSource takes pathlib.Path as filename
>>>>>>> 5cb78c9d
### Fixed
- Race condition in `MemoryRedundancyChecker` when more than 4 possible
  parameter sets for an operation.
### Removed
- Monitor class and associated tests (unused)
- DefinedFeature class in `dffml/feature/feature.py`
- DefFeature function in `dffml/feature/feature.py`
- load_def function in Feature class in `dffml/feature/feature.py`

## [0.3.7] - 2020-04-14
### Added
- IO operations demo and `literal_eval` operation.
- Python prompts `>>>` can now be enabled or disabled for easy copying of code into interactive sessions.
- Whitespace check now checks .rst and .md files too.
- `GetMulti` operation which gets all Inputs of a given definition
- Python usage example for LogisticRegression and its related tests.
- Support for async generator operations
- Example CLI commands and Python code for `SLRModel`
- `save` function in high level API to quickly save all given records to a
  source
- Ability to configure sources and models for HTTP API from command line when
  starting server
- Documentation page for command line usage of HTTP API
- Usage of HTTP API to the quickstart to use trained model
### Changed
- Renamed `"arg"` to `"plugin"`.
- CSV source sorts feature names within headers when saving
- Moved HTTP service testing code to HTTP service `util.testing`
### Fixed
- Exporting plugins
- Issue parsing string values when using the `dataflow run` command and
  specifying extra inputs.
### Removed
- Unused imports

## [0.3.6] - 2020-04-04
### Added
- Operations for taking input from the user `AcceptUserInput` and for printing the output `print_output`
- Hugging Face Transformers tensorflow based NER models.
- PNG ConfigLoader for reading images as arrays to predict using MNIST trained models
- Docstrings and doctestable examples to `record.py`.
- Inputs can be validated using operations
  - `validate` parameter in `Input` takes `Operation.instance_name`
- New db source can utilize any database that inherits from `BaseDatabase`
- Logistic Regression with SAG optimizer
- Test tensorflow DNNEstimator documentation examples in CI
- shouldi got an operation to run cargo-audit on rust code.
- Moved all the downloads to tests/downloads to speed the CI test.
- Test tensorflow DNNEstimator documentation exaples in CI
- Add python code for tensorflow DNNEstimator
- Ability to run a subflow as if it were an operation using the
  `dffml.dataflow.run` operation.
- Support for operations without inputs.
- Partial doctestable examples to `features.py`
- Doctestable examples for `BaseSource`
- Instructions for setting up debugging environment in VSCode
### Fixed
- New model tutorial mentions file paths that should be edited.
- DataFlow is no longer a dataclass to prevent it from being exported
  incorrectly.
- `operations_parameter_set_pairs` moved to `MemoryOrchestratorContext`
- Ignore generated files in `docs/plugins/`
- Treat `"~"` as the the home directory rather than a literal
- Windows support by selecting `asyncio.ProactorEventLoop` and not using
  `asyncio.FastChildWatcher`.
- Moved SLR into the main dffml package and removed `scratch:slr`.
### Changed
- Refactor `model/tensroflow`

## [0.3.5] - 2020-03-10
### Added
- Parent flows can now forward inputs to active contexts of subflows.
  - `forward` parameter in `DataFlow`
  - `subflow` in `OperationImplementationContext`
- Documentation on writing examples and running doctests
- Doctestable Examples to high-level API.
- Shouldi got an operation to run npm-audit on JavaScript code
- Docstrings and doctestable examples for `record.py` (features and evaluated)
- Simplified model API with SimpleModel
- Documentation on how DataFlows work conceptually.
- Style guide now contains information on class, variable, and function naming.
### Changed
- Restructured contributing documentation
- Use randomly generated data for scikit tests
- Change Core to Official to clarify who maintains each plugin
- Name of output of unsupervised model from "Prediction" to "cluster"
- Test scikit LR documentation examples in CI
- Create a fresh archive of the git repo for release instead of cleaning
  existing repo with `git clean` for development service release command.
- Simplified SLR tests for scratch model
- Test tensorflow DNNClassifier documentation exaples in CI
- config directories and files associated with ConfigLoaders have been renamed
  to configloader.
- Model config directory parameters are now `pathlib.Path` objects
- New model tutorial and `skel/model` use simplifeid model API.

## [0.3.4] - 2020-02-28
### Added
- Tensorflow hub NLP models.
- Notes on development dependencies in `setup.py` files to codebase notes.
- Test for `cached_download`
- `dffml.util.net.cached_download_unpack_archive` to run a cached download and
  unpack the archive, very useful for testing. Documented on the Networking
  Helpers API docs page.
- Directions on how to read the CI under the Git and GitHub page of the
  contributing documentation.
- HTTP API
  - Static file serving from a dirctory with `-static`
  - `api.js` file serving with the `-js` flag
  - Docs page for JavaScript example
- shouldi got an operation to run golangci-lint on Golang code
- Note about using black via VSCode
### Fixed
- Port assignment for the HTTP API via the `-port` flag
### Changed
- `repo`/`Repo` to `record`/`Record`
- Definitions with a `spec` can use the `subspec` parameter to declare that they
  are a list or a dict where the values are of the `spec` type. Rather than the
  list or dict itself being of the `spec` type.
- Fixed the URL mentioned in example to configure a model.
- Sphinx doctests are now run in the CI in the DOCS task.
- Lint JavaScript files with js-beautify and enforce with CI
### Removed
- Unused imports

## [0.3.3] - 2020-02-10
### Added
- Moved from TensorFlow 1 to TensorFlow 2.
- IDX Sources to read binary data files and train models on MNIST Dataset
- scikit models
  - Clusterers
    - KMeans
    - Birch
    - MiniBatchKMeans
    - AffinityPropagation
    - MeanShift
    - SpectralClustering
    - AgglomerativeClustering
    - OPTICS
- `allowempty` added to source config parameters.
- Quickstart document to show how to use models from Python.
- The latest release of the documentation now includes a link to the
  documentation for the master branch (on GitHub pages).
- Virtual environment, GitPod, and Docker development environment setup notes to
  the CONTRIBUTING.md file.
- Changelog now included in documenation website.
- Database abstraction `dffml.db`
  - SQLite connector
  - MySQL connector
- Documented style for imports.
- Documented use of numpy docstrings.
- `Inputs` can now be sanitized using function passed in `validate` parameter
- Helper utilities to take callables with numpy style docstrings and
  create config classes out of them using `make_config`.
- File listing endpoint to HTTP service.
- When an operation throws an exception the name of the instance and the
  parameters it was executed with will be thrown via an `OperationException`.
- Network utilities to preformed cached downloads with hash validation.
- Development service got a new command, which can retrieve an argument passed
  to setuptools `setup` function within a `setup.py` file.
### Changed
- All instances of `src_url` changed to `key`.
- `readonly` parameter in source config is now changed to `readwrite`.
- `predict` parameter of all model config classes has been changed from `str` to `Feature`.
- Defining features on the command line no longer requires that defined features
  be prefixed with `def:`
- The model predict operation will now raise an exception if the model it is
  passed via it's config is a class rather than an instance.
- `entry_point` and friends have been renamed to `entrypoint`.
- Use `FastChildWatcher` when run via the CLI to prevent `BlockingIOError`s.
- TensorFlow based neural network classifier had the `classification` parameter
  in it's config changed to `predict`.
- SciKit models use `make_config_numpy`.
- Predictions in `repos` are now dictionary.
- All instances of `label` changed to `tag`
- Subclasses of `BaseConfigurable` will now auto instantiate their respective
  config classes using `kwargs` if the config argument isn't given and keyword
  arguments are.
- The quickstart documentation was improved as well as the structure of docs.
### Fixed
- CONTRIBUTING.md has `-e` in the wrong place in the getting setup section.
- Since moving to auto `args()` and `config()`, BaseConfigurable no longer
  produces odd typenames in conjunction with docs.py.
- Autoconvert Definitions with spec into their spec
### Removed
- The model predict operation erroneously had a `msg` parameter in it's config.
- Unused imports identified by deepsource.io
- Evaluation code from feature.py file as well as tests for those evaluations.

## [0.3.2] - 2020-01-03
### Added
- scikit models
  - Classifiers
    - LogisticRegression
    - GradientBoostingClassifier
    - BernoulliNB
    - ExtraTreesClassifier
    - BaggingClassifier
    - LinearDiscriminantAnalysis
    - MultinomialNB
  - Regressors
    - ElasticNet
    - BayesianRidge
    - Lasso
    - ARDRegression
    - RANSACRegressor
    - DecisionTreeRegressor
    - GaussianProcessRegressor
    - OrthogonalMatchingPursuit
    - Lars
    - Ridge
- `AsyncExitStackTestCase` which instantiates and enters async and non-async
  `contextlib` exit stacks. Provides temporary file creation.
- Automatic releases to PyPi via GitHub Actions
- Automatic documentation deployment to GitHub Pages
- Function to create a config class dynamically, analogous to `make_dataclass`
- `ConfigLoaders` class which loads config files from a file or directory to a dictionary.
### Changed
- CLI tests and integration tests derive from `AsyncExitStackTestCase`
- SciKit models now use the auto args and config methods.
### Fixed
- Correctly identify when functions decorated with `op` use `self` to reference
  the `OperationImplementationContext`.
- shouldi safety operation uses subprocess communicate method instead of stdin pipe writes.
- Negative values are correctly parsed when input via the command line.
- Do not lowercase development mode install location when reporting version.

## [0.3.1] - 2019-12-12
### Added
- Integration tests using the command line interface.
- `Operation` `run_dataflow` to run a dataflow and test for the same.
### Changed
- Features were moved from ModelContext to ModelConfig
- CI is now run via GitHub Actions
- CI testing script is now verbose
- args and config methods of all classes no longer require implementation.
  BaseConfigurable handles exporting of arguments and creation of config objects
  for each class based off of the CONFIG property of that class. The CONFIG
  property is a class which has been decorated with dffml.base.config to make it
  a dataclass.
- Speed up development service install of all plugins in development mode
- Speed up named plugin load times
### Fixed
- DataFlows with multiple possibilities for a source for an input, now correctly
  look through all possible sources instead of just the first one.
- DataFlow MemoryRedundancyCheckerContext was using all inputs in an input set
  and all their ancestors to check redundancy (a hold over from pre uid days).
  It now correctly only uses the inputs in the parameter set. This fixes a major
  performance issue.
- MySQL packaging issue.
- Develop service running one off operations correctly json-loads dict types.
- Operations with configs can be run via the development service
- JSON dumping numpy int\* and float\* caused crash on dump.
- CSV source always loads `src_urls` as strings.
### Removed
- CLI command `operations` removed in favor of `dataflow run`
- Duplicate dataflow diagram code from development service

## [0.3.0] - 2019-10-26
### Added
- Real DataFlows, see operations tutorial and usage examples
- Async helper concurrently nocancel optional keyword argument which, if set is
  a set of tasks not to cancel when the concurrently execution loop completes.
- FileSourceTest has a `test_label` method which checks that a FileSource knows
  how to properly load and save repos under a given label.
- Test case for Merge CLI command
- Repo.feature method to select a single piece of feature data within a repo.
- Dev service to help with hacking on DFFML and to create models from templates
  in the skel/ directory.
- Classification type parameter to DNNClassifierModelConfig to specifiy data
  type of given classification options.
- util.cli CMD classes have their argparse description set to their docstring.
- util.cli CMD classes can specify the formatter class used in
  `argparse.ArgumentParser` via the `CLI_FORMATTER_CLASS` property.
- Skeleton for service creation was added
- Simple Linear Regression model from scratch
- Scikit Linear Regression model
- Community link in CONTRIBUTING.md.
- Explained three main parts of DFFML on docs homepage
- Documentation on how to use ML models on docs Models plugin page.
- Mailing list info
- Issue template for questions
- Multiple Scikit Models with dynamic config
- Entrypoint listing command to development service to aid in debugging issues
  with entrypoints.
- HTTP API service to enable interacting with DFFML over HTTP. Currently
  includes APIs for configuring and using Sources and Models.
- MySQL protocol source to work with data from a MySQL protocol compatible db
- shouldi example got a bandit operation which tells users not to install if
  there are more than 5 issues of high severity and confidence.
- dev service got the ability to run a single operation in a standalone fashion.
- About page to docs.
- Tensorflow DNNEstimator based regression model.
### Changed
- feature/codesec became it's own branch, binsec
- BaseOrchestratorContext `run_operations` strict is default to true. With
  strict as true errors will be raised and not just logged.
- MemoryInputNetworkContext got an `sadd` method which is shorthand for creating
  a MemoryInputSet with a StringInputSetContext.
- MemoryOrchestrator `basic_config` method takes list of operations and optional
  config for them.
- shouldi example uses updated `MemoryOrchestrator.basic_config` method and
  includes more explanation in comments.
- CSVSource allows for setting the Repo's `src_url` from a csv column
- util Entrypoint defines a new class for each loaded class and sets the
  `ENTRY_POINT_LABEL` parameter within the newly defined class.
- Tensorflow model removed usages of repo.classifications methods.
- Entrypoint prints traceback of loaded classes to standard error if they fail
  to load.
- Updated Tensorflow model README.md to match functionality of
  DNNClassifierModel.
- DNNClassifierModel no longer splits data for the user.
- Update `pip` in Dockerfile.
- Restructured documentation
- Ran `black` on whole codebase, including all submodules
- CI style check now checks whole codebase
- Merged HACKING.md into CONTRIBUTING.md
- shouldi example runs bandit now in addition to safety
- The way safety gets called
- Switched documentation to Read The Docs theme
- Models yield only a repo object instead of the value and confidence of the
  prediction as well. Models are not responsible for calling the predicted
  method on the repo. This will ease the process of making predict feature
  specific.
- Updated Tensorflow model README.md to include usage of regression model
### Fixed
- Docs get version from dffml.version.VERSION.
- FileSource zipfiles are wrapped with TextIOWrapper because CSVSource expects
  the underlying file object to return str instances rather than bytes.
- FileSourceTest inherits from SourceTest and is used to test json and csv
  sources.
- A temporary directory is used to replicate `mktemp -u` functionality so as to
  provide tests using a FileSource with a valid tempfile name.
- Labels for JSON sources
- Labels for CSV sources
- util.cli CMD's correcly set the description of subparsers instead of their
  help, they also accept the `CLI_FORMATTER_CLASS` property.
- CSV source now has `entrypoint` decoration
- JSON source now has `entrypoint` decoration
- Strict flag in df.memory is now on by default
- Dynamically created scikit models get config args correctly
- Renamed `DNNClassifierModelContext` first init arg from `config` to `features`
- BaseSource now has `base_entry_point` decoration
### Removed
- Repo objects are no longer classification specific. Their `classify`,
  `classified`, and `classification` methods were removed.

## [0.2.1] - 2019-06-07
### Added
- Definition spec field to specify a class representative of key value pairs for
  definitions with primitives which are dictionaries
- Auto generation of documentation for operation implementations, models, and
  sources. Generated docs include information on configuration options and
  inputs and outputs for operation implementations.
- Async helpers got an `aenter_stack` method which creates and returns and
  `contextlib.AsyncExitStack` after entering all the context's passed to it.
- Example of how to use Data Flow Facilitator / Orchestrator / Operations by
  writing a Python meta static analysis tool,
  [shouldi](https://pypi.org/project/shouldi/)
### Changed
- OperationImplementation `add_label` and `add_orig_label` methods now use
  op.name instead of `ENTRY_POINT_ORIG_LABEL` and `ENTRY_POINT_NAME`.
- Make output specs and remap arguments optional for Operations CLI commands.
- Feature skeleton project is now operations skeleton project
### Fixed
- MemoryOperationImplementationNetwork instantiates OperationImplementations
  using their `withconfig()` method.
- MemorySource now decorated with `entrypoint`
- MemorySource takes arguments correctly via `config_set` and `config_get`
- skel modules have `long_description_content_type` set to "text/markdown"
- Base Orchestrator `__aenter__` and `__aexit__` methods were moved to the
  Memory Orchestrator because they are specific to that config.
- Async helper `aenter_stack` uses `inspect.isfunction` so it will bind lambdas

## [0.2.0] - 2019-05-23
### Added
- Support for zip file source
- Async helper for running tasks concurrently
- Gitter badge to README
- Documentation on the Data Flow Facilitator subsystem
- codesec plugin containing operations which gather security related metrics on
  code and binaries.
- auth plugin containing an scrypt operation as an example of thread pool usage.
### Changed
- Standardized the API for most classes in DFFML via inheritance from dffml.base
- Configuration of classes is now done via the args() and config() methods
- Documentation is now generated using Sphinx
### Fixed
- Corrected maxsplit in util.cli.parser
- Check that dtype is a class in Tensorlfow DNN
- CI script no longer always exits 0 for plugin tests
- Corrected render type in setup.py to markdown

## [0.1.2] - 2019-03-29
### Added
- Contribution guidelines
- Logging documentation
- Example usage of Git features
- New Model and Feature creation script
- New Feature skeleton directory
- New Model skeleton directory
- New Feature creation tutorial
- New Model creation tutorial
- Update functionality to the CSV source
- Support for Gzip file source
- Support for bz2 file source
- Travis checks for additions to CHANGELOG.md
- Travis checks for trailing whitespace
- Support for lzma file source
- Support for xz file source
- Data Flow Facilitator
### Changed
- Restructured documentation to docs folder and moved from rST to markdown
- Git feature cloc logs if no binaries are in path
### Fixed
- Enable source.file to read from /dev/fd/XX

## [0.1.1] - 2019-03-08
### Changed
- Corrected formatting in README for PyPi

## [0.1.0] - 2019-03-07
### Added
- Feature class to collect a feature in a dataset
- Git features to collect feature data from Git repos
- Model class to wrap implementations of machine learning models
- Tensorflow DNN model for generic usage of the DNN estimator
- CLI interface and framework
- Source class to manage dataset storage<|MERGE_RESOLUTION|>--- conflicted
+++ resolved
@@ -45,14 +45,11 @@
 - Classes now use `CONFIG` if it has a default for every field and `config` is `None`
 - Models now dynamically import third party modules.
 - `dffml list records` command prints Records as JSON using `.export()`
-<<<<<<< HEAD
 - Feature class in `dffml/feature/feature.py` initialize a feature object
 - All DefFeatures() functions are substituted with Features()
 - All feature.type() and feature.lenght() are substituted with 
 feature.type and feature.length
-=======
 - FileSource takes pathlib.Path as filename
->>>>>>> 5cb78c9d
 ### Fixed
 - Race condition in `MemoryRedundancyChecker` when more than 4 possible
   parameter sets for an operation.
